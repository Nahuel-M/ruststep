#![allow(dead_code)]
pub mod config_control_design {
    use crate::{as_holder, derive_more::*, primitive::*, Holder, TableInit};
    use std::collections::HashMap;
    #[derive(Debug, Clone, PartialEq, Default, TableInit)]
    pub struct Tables {
        action: HashMap<u64, as_holder!(Action)>,
        action_assignment: HashMap<u64, as_holder!(ActionAssignment)>,
        action_directive: HashMap<u64, as_holder!(ActionDirective)>,
        action_method: HashMap<u64, as_holder!(ActionMethod)>,
        action_request_assignment: HashMap<u64, as_holder!(ActionRequestAssignment)>,
        action_request_solution: HashMap<u64, as_holder!(ActionRequestSolution)>,
        action_request_status: HashMap<u64, as_holder!(ActionRequestStatus)>,
        action_status: HashMap<u64, as_holder!(ActionStatus)>,
        address: HashMap<u64, as_holder!(Address)>,
        advanced_brep_shape_representation:
            HashMap<u64, as_holder!(AdvancedBrepShapeRepresentation)>,
        advanced_face: HashMap<u64, as_holder!(AdvancedFace)>,
        alternate_product_relationship: HashMap<u64, as_holder!(AlternateProductRelationship)>,
        application_context: HashMap<u64, as_holder!(ApplicationContext)>,
        application_context_element: HashMap<u64, as_holder!(ApplicationContextElement)>,
        application_protocol_definition: HashMap<u64, as_holder!(ApplicationProtocolDefinition)>,
        approval: HashMap<u64, as_holder!(Approval)>,
        approval_assignment: HashMap<u64, as_holder!(ApprovalAssignment)>,
        approval_date_time: HashMap<u64, as_holder!(ApprovalDateTime)>,
        approval_person_organization: HashMap<u64, as_holder!(ApprovalPersonOrganization)>,
        approval_relationship: HashMap<u64, as_holder!(ApprovalRelationship)>,
        approval_role: HashMap<u64, as_holder!(ApprovalRole)>,
        approval_status: HashMap<u64, as_holder!(ApprovalStatus)>,
        area_measure_with_unit: HashMap<u64, as_holder!(AreaMeasureWithUnit)>,
        area_unit: HashMap<u64, as_holder!(AreaUnit)>,
        assembly_component_usage: HashMap<u64, as_holder!(AssemblyComponentUsage)>,
        assembly_component_usage_substitute:
            HashMap<u64, as_holder!(AssemblyComponentUsageSubstitute)>,
        axis1_placement: HashMap<u64, as_holder!(Axis1Placement)>,
        axis2_placement_2d: HashMap<u64, as_holder!(Axis2Placement2D)>,
        axis2_placement_3d: HashMap<u64, as_holder!(Axis2Placement3D)>,
        b_spline_curve: HashMap<u64, as_holder!(BSplineCurve)>,
        b_spline_curve_with_knots: HashMap<u64, as_holder!(BSplineCurveWithKnots)>,
        b_spline_surface: HashMap<u64, as_holder!(BSplineSurface)>,
        b_spline_surface_with_knots: HashMap<u64, as_holder!(BSplineSurfaceWithKnots)>,
        bezier_curve: HashMap<u64, as_holder!(BezierCurve)>,
        bezier_surface: HashMap<u64, as_holder!(BezierSurface)>,
        boundary_curve: HashMap<u64, as_holder!(BoundaryCurve)>,
        bounded_curve: HashMap<u64, as_holder!(BoundedCurve)>,
        bounded_pcurve: HashMap<u64, as_holder!(BoundedPcurve)>,
        bounded_surface: HashMap<u64, as_holder!(BoundedSurface)>,
        bounded_surface_curve: HashMap<u64, as_holder!(BoundedSurfaceCurve)>,
        brep_with_voids: HashMap<u64, as_holder!(BrepWithVoids)>,
        calendar_date: HashMap<u64, as_holder!(CalendarDate)>,
        cartesian_point: HashMap<u64, as_holder!(CartesianPoint)>,
        cartesian_transformation_operator:
            HashMap<u64, as_holder!(CartesianTransformationOperator)>,
        cartesian_transformation_operator_3d:
            HashMap<u64, as_holder!(CartesianTransformationOperator3D)>,
        cc_design_approval: HashMap<u64, as_holder!(CcDesignApproval)>,
        cc_design_certification: HashMap<u64, as_holder!(CcDesignCertification)>,
        cc_design_contract: HashMap<u64, as_holder!(CcDesignContract)>,
        cc_design_date_and_time_assignment: HashMap<u64, as_holder!(CcDesignDateAndTimeAssignment)>,
        cc_design_person_and_organization_assignment:
            HashMap<u64, as_holder!(CcDesignPersonAndOrganizationAssignment)>,
        cc_design_security_classification: HashMap<u64, as_holder!(CcDesignSecurityClassification)>,
        cc_design_specification_reference: HashMap<u64, as_holder!(CcDesignSpecificationReference)>,
        certification: HashMap<u64, as_holder!(Certification)>,
        certification_assignment: HashMap<u64, as_holder!(CertificationAssignment)>,
        certification_type: HashMap<u64, as_holder!(CertificationType)>,
        change: HashMap<u64, as_holder!(Change)>,
        change_request: HashMap<u64, as_holder!(ChangeRequest)>,
        circle: HashMap<u64, as_holder!(Circle)>,
        closed_shell: HashMap<u64, as_holder!(ClosedShell)>,
        composite_curve: HashMap<u64, as_holder!(CompositeCurve)>,
        composite_curve_on_surface: HashMap<u64, as_holder!(CompositeCurveOnSurface)>,
        composite_curve_segment: HashMap<u64, as_holder!(CompositeCurveSegment)>,
        configuration_design: HashMap<u64, as_holder!(ConfigurationDesign)>,
        configuration_effectivity: HashMap<u64, as_holder!(ConfigurationEffectivity)>,
        configuration_item: HashMap<u64, as_holder!(ConfigurationItem)>,
        conic: HashMap<u64, as_holder!(Conic)>,
        conical_surface: HashMap<u64, as_holder!(ConicalSurface)>,
        connected_edge_set: HashMap<u64, as_holder!(ConnectedEdgeSet)>,
        connected_face_set: HashMap<u64, as_holder!(ConnectedFaceSet)>,
        context_dependent_shape_representation:
            HashMap<u64, as_holder!(ContextDependentShapeRepresentation)>,
        context_dependent_unit: HashMap<u64, as_holder!(ContextDependentUnit)>,
        contract: HashMap<u64, as_holder!(Contract)>,
        contract_assignment: HashMap<u64, as_holder!(ContractAssignment)>,
        contract_type: HashMap<u64, as_holder!(ContractType)>,
        conversion_based_unit: HashMap<u64, as_holder!(ConversionBasedUnit)>,
        coordinated_universal_time_offset: HashMap<u64, as_holder!(CoordinatedUniversalTimeOffset)>,
        curve: HashMap<u64, as_holder!(Curve)>,
        curve_bounded_surface: HashMap<u64, as_holder!(CurveBoundedSurface)>,
        curve_replica: HashMap<u64, as_holder!(CurveReplica)>,
        cylindrical_surface: HashMap<u64, as_holder!(CylindricalSurface)>,
        date: HashMap<u64, as_holder!(Date)>,
        date_and_time: HashMap<u64, as_holder!(DateAndTime)>,
        date_and_time_assignment: HashMap<u64, as_holder!(DateAndTimeAssignment)>,
        date_time_role: HashMap<u64, as_holder!(DateTimeRole)>,
        dated_effectivity: HashMap<u64, as_holder!(DatedEffectivity)>,
        definitional_representation: HashMap<u64, as_holder!(DefinitionalRepresentation)>,
        degenerate_pcurve: HashMap<u64, as_holder!(DegeneratePcurve)>,
        degenerate_toroidal_surface: HashMap<u64, as_holder!(DegenerateToroidalSurface)>,
        design_context: HashMap<u64, as_holder!(DesignContext)>,
        design_make_from_relationship: HashMap<u64, as_holder!(DesignMakeFromRelationship)>,
        dimensional_exponents: HashMap<u64, as_holder!(DimensionalExponents)>,
        directed_action: HashMap<u64, as_holder!(DirectedAction)>,
        direction: HashMap<u64, as_holder!(Direction)>,
        document: HashMap<u64, as_holder!(Document)>,
        document_reference: HashMap<u64, as_holder!(DocumentReference)>,
        document_relationship: HashMap<u64, as_holder!(DocumentRelationship)>,
        document_type: HashMap<u64, as_holder!(DocumentType)>,
        document_usage_constraint: HashMap<u64, as_holder!(DocumentUsageConstraint)>,
        document_with_class: HashMap<u64, as_holder!(DocumentWithClass)>,
        edge: HashMap<u64, as_holder!(Edge)>,
        edge_based_wireframe_model: HashMap<u64, as_holder!(EdgeBasedWireframeModel)>,
        edge_based_wireframe_shape_representation:
            HashMap<u64, as_holder!(EdgeBasedWireframeShapeRepresentation)>,
        edge_curve: HashMap<u64, as_holder!(EdgeCurve)>,
        edge_loop: HashMap<u64, as_holder!(EdgeLoop)>,
        effectivity: HashMap<u64, as_holder!(Effectivity)>,
        elementary_surface: HashMap<u64, as_holder!(ElementarySurface)>,
        ellipse: HashMap<u64, as_holder!(Ellipse)>,
        evaluated_degenerate_pcurve: HashMap<u64, as_holder!(EvaluatedDegeneratePcurve)>,
        executed_action: HashMap<u64, as_holder!(ExecutedAction)>,
        face: HashMap<u64, as_holder!(Face)>,
        face_bound: HashMap<u64, as_holder!(FaceBound)>,
        face_outer_bound: HashMap<u64, as_holder!(FaceOuterBound)>,
        face_surface: HashMap<u64, as_holder!(FaceSurface)>,
        faceted_brep: HashMap<u64, as_holder!(FacetedBrep)>,
        faceted_brep_shape_representation: HashMap<u64, as_holder!(FacetedBrepShapeRepresentation)>,
        founded_item: HashMap<u64, as_holder!(FoundedItem)>,
        functionally_defined_transformation:
            HashMap<u64, as_holder!(FunctionallyDefinedTransformation)>,
        geometric_curve_set: HashMap<u64, as_holder!(GeometricCurveSet)>,
        geometric_representation_context: HashMap<u64, as_holder!(GeometricRepresentationContext)>,
        geometric_representation_item: HashMap<u64, as_holder!(GeometricRepresentationItem)>,
        geometric_set: HashMap<u64, as_holder!(GeometricSet)>,
        geometrically_bounded_surface_shape_representation:
            HashMap<u64, as_holder!(GeometricallyBoundedSurfaceShapeRepresentation)>,
        geometrically_bounded_wireframe_shape_representation:
            HashMap<u64, as_holder!(GeometricallyBoundedWireframeShapeRepresentation)>,
        global_uncertainty_assigned_context:
            HashMap<u64, as_holder!(GlobalUncertaintyAssignedContext)>,
        global_unit_assigned_context: HashMap<u64, as_holder!(GlobalUnitAssignedContext)>,
        hyperbola: HashMap<u64, as_holder!(Hyperbola)>,
        intersection_curve: HashMap<u64, as_holder!(IntersectionCurve)>,
        item_defined_transformation: HashMap<u64, as_holder!(ItemDefinedTransformation)>,
        length_measure_with_unit: HashMap<u64, as_holder!(LengthMeasureWithUnit)>,
        length_unit: HashMap<u64, as_holder!(LengthUnit)>,
        line: HashMap<u64, as_holder!(Line)>,
        local_time: HashMap<u64, as_holder!(LocalTime)>,
        r#loop: HashMap<u64, as_holder!(Loop)>,
        lot_effectivity: HashMap<u64, as_holder!(LotEffectivity)>,
        manifold_solid_brep: HashMap<u64, as_holder!(ManifoldSolidBrep)>,
        manifold_surface_shape_representation:
            HashMap<u64, as_holder!(ManifoldSurfaceShapeRepresentation)>,
        mapped_item: HashMap<u64, as_holder!(MappedItem)>,
        mass_measure_with_unit: HashMap<u64, as_holder!(MassMeasureWithUnit)>,
        mass_unit: HashMap<u64, as_holder!(MassUnit)>,
        measure_with_unit: HashMap<u64, as_holder!(MeasureWithUnit)>,
        mechanical_context: HashMap<u64, as_holder!(MechanicalContext)>,
        named_unit: HashMap<u64, as_holder!(NamedUnit)>,
        next_assembly_usage_occurrence: HashMap<u64, as_holder!(NextAssemblyUsageOccurrence)>,
        offset_curve_3d: HashMap<u64, as_holder!(OffsetCurve3D)>,
        offset_surface: HashMap<u64, as_holder!(OffsetSurface)>,
        open_shell: HashMap<u64, as_holder!(OpenShell)>,
        ordinal_date: HashMap<u64, as_holder!(OrdinalDate)>,
        organization: HashMap<u64, as_holder!(Organization)>,
        organization_relationship: HashMap<u64, as_holder!(OrganizationRelationship)>,
        organizational_address: HashMap<u64, as_holder!(OrganizationalAddress)>,
        organizational_project: HashMap<u64, as_holder!(OrganizationalProject)>,
        oriented_closed_shell: HashMap<u64, as_holder!(OrientedClosedShell)>,
        oriented_edge: HashMap<u64, as_holder!(OrientedEdge)>,
        oriented_face: HashMap<u64, as_holder!(OrientedFace)>,
        oriented_open_shell: HashMap<u64, as_holder!(OrientedOpenShell)>,
        oriented_path: HashMap<u64, as_holder!(OrientedPath)>,
        outer_boundary_curve: HashMap<u64, as_holder!(OuterBoundaryCurve)>,
        parabola: HashMap<u64, as_holder!(Parabola)>,
        parametric_representation_context:
            HashMap<u64, as_holder!(ParametricRepresentationContext)>,
        path: HashMap<u64, as_holder!(Path)>,
        pcurve: HashMap<u64, as_holder!(Pcurve)>,
        person: HashMap<u64, as_holder!(Person)>,
        person_and_organization: HashMap<u64, as_holder!(PersonAndOrganization)>,
        person_and_organization_assignment:
            HashMap<u64, as_holder!(PersonAndOrganizationAssignment)>,
        person_and_organization_role: HashMap<u64, as_holder!(PersonAndOrganizationRole)>,
        personal_address: HashMap<u64, as_holder!(PersonalAddress)>,
        placement: HashMap<u64, as_holder!(Placement)>,
        plane: HashMap<u64, as_holder!(Plane)>,
        plane_angle_measure_with_unit: HashMap<u64, as_holder!(PlaneAngleMeasureWithUnit)>,
        plane_angle_unit: HashMap<u64, as_holder!(PlaneAngleUnit)>,
        point: HashMap<u64, as_holder!(Point)>,
        point_on_curve: HashMap<u64, as_holder!(PointOnCurve)>,
        point_on_surface: HashMap<u64, as_holder!(PointOnSurface)>,
        point_replica: HashMap<u64, as_holder!(PointReplica)>,
        poly_loop: HashMap<u64, as_holder!(PolyLoop)>,
        polyline: HashMap<u64, as_holder!(Polyline)>,
        product: HashMap<u64, as_holder!(Product)>,
        product_category: HashMap<u64, as_holder!(ProductCategory)>,
        product_category_relationship: HashMap<u64, as_holder!(ProductCategoryRelationship)>,
        product_concept: HashMap<u64, as_holder!(ProductConcept)>,
        product_concept_context: HashMap<u64, as_holder!(ProductConceptContext)>,
        product_context: HashMap<u64, as_holder!(ProductContext)>,
        product_definition: HashMap<u64, as_holder!(ProductDefinition)>,
        product_definition_context: HashMap<u64, as_holder!(ProductDefinitionContext)>,
        product_definition_effectivity: HashMap<u64, as_holder!(ProductDefinitionEffectivity)>,
        product_definition_formation: HashMap<u64, as_holder!(ProductDefinitionFormation)>,
        product_definition_formation_with_specified_source:
            HashMap<u64, as_holder!(ProductDefinitionFormationWithSpecifiedSource)>,
        product_definition_relationship: HashMap<u64, as_holder!(ProductDefinitionRelationship)>,
        product_definition_shape: HashMap<u64, as_holder!(ProductDefinitionShape)>,
        product_definition_usage: HashMap<u64, as_holder!(ProductDefinitionUsage)>,
        product_definition_with_associated_documents:
            HashMap<u64, as_holder!(ProductDefinitionWithAssociatedDocuments)>,
        product_related_product_category: HashMap<u64, as_holder!(ProductRelatedProductCategory)>,
        promissory_usage_occurrence: HashMap<u64, as_holder!(PromissoryUsageOccurrence)>,
        property_definition: HashMap<u64, as_holder!(PropertyDefinition)>,
        property_definition_representation:
            HashMap<u64, as_holder!(PropertyDefinitionRepresentation)>,
        quantified_assembly_component_usage:
            HashMap<u64, as_holder!(QuantifiedAssemblyComponentUsage)>,
        quasi_uniform_curve: HashMap<u64, as_holder!(QuasiUniformCurve)>,
        quasi_uniform_surface: HashMap<u64, as_holder!(QuasiUniformSurface)>,
        rational_b_spline_curve: HashMap<u64, as_holder!(RationalBSplineCurve)>,
        rational_b_spline_surface: HashMap<u64, as_holder!(RationalBSplineSurface)>,
        rectangular_composite_surface: HashMap<u64, as_holder!(RectangularCompositeSurface)>,
        rectangular_trimmed_surface: HashMap<u64, as_holder!(RectangularTrimmedSurface)>,
        reparametrised_composite_curve_segment:
            HashMap<u64, as_holder!(ReparametrisedCompositeCurveSegment)>,
        representation: HashMap<u64, as_holder!(Representation)>,
        representation_context: HashMap<u64, as_holder!(RepresentationContext)>,
        representation_item: HashMap<u64, as_holder!(RepresentationItem)>,
        representation_map: HashMap<u64, as_holder!(RepresentationMap)>,
        representation_relationship: HashMap<u64, as_holder!(RepresentationRelationship)>,
        representation_relationship_with_transformation:
            HashMap<u64, as_holder!(RepresentationRelationshipWithTransformation)>,
        seam_curve: HashMap<u64, as_holder!(SeamCurve)>,
        security_classification: HashMap<u64, as_holder!(SecurityClassification)>,
        security_classification_assignment:
            HashMap<u64, as_holder!(SecurityClassificationAssignment)>,
        security_classification_level: HashMap<u64, as_holder!(SecurityClassificationLevel)>,
        serial_numbered_effectivity: HashMap<u64, as_holder!(SerialNumberedEffectivity)>,
        shape_aspect: HashMap<u64, as_holder!(ShapeAspect)>,
        shape_aspect_relationship: HashMap<u64, as_holder!(ShapeAspectRelationship)>,
        shape_definition_representation: HashMap<u64, as_holder!(ShapeDefinitionRepresentation)>,
        shape_representation: HashMap<u64, as_holder!(ShapeRepresentation)>,
        shape_representation_relationship:
            HashMap<u64, as_holder!(ShapeRepresentationRelationship)>,
        shell_based_surface_model: HashMap<u64, as_holder!(ShellBasedSurfaceModel)>,
        shell_based_wireframe_model: HashMap<u64, as_holder!(ShellBasedWireframeModel)>,
        shell_based_wireframe_shape_representation:
            HashMap<u64, as_holder!(ShellBasedWireframeShapeRepresentation)>,
        si_unit: HashMap<u64, as_holder!(SiUnit)>,
        solid_angle_measure_with_unit: HashMap<u64, as_holder!(SolidAngleMeasureWithUnit)>,
        solid_angle_unit: HashMap<u64, as_holder!(SolidAngleUnit)>,
        solid_model: HashMap<u64, as_holder!(SolidModel)>,
        specified_higher_usage_occurrence: HashMap<u64, as_holder!(SpecifiedHigherUsageOccurrence)>,
        spherical_surface: HashMap<u64, as_holder!(SphericalSurface)>,
        start_request: HashMap<u64, as_holder!(StartRequest)>,
        start_work: HashMap<u64, as_holder!(StartWork)>,
        supplied_part_relationship: HashMap<u64, as_holder!(SuppliedPartRelationship)>,
        surface: HashMap<u64, as_holder!(Surface)>,
        surface_curve: HashMap<u64, as_holder!(SurfaceCurve)>,
        surface_of_linear_extrusion: HashMap<u64, as_holder!(SurfaceOfLinearExtrusion)>,
        surface_of_revolution: HashMap<u64, as_holder!(SurfaceOfRevolution)>,
        surface_patch: HashMap<u64, as_holder!(SurfacePatch)>,
        surface_replica: HashMap<u64, as_holder!(SurfaceReplica)>,
        swept_surface: HashMap<u64, as_holder!(SweptSurface)>,
        topological_representation_item: HashMap<u64, as_holder!(TopologicalRepresentationItem)>,
        toroidal_surface: HashMap<u64, as_holder!(ToroidalSurface)>,
        trimmed_curve: HashMap<u64, as_holder!(TrimmedCurve)>,
        uncertainty_measure_with_unit: HashMap<u64, as_holder!(UncertaintyMeasureWithUnit)>,
        uniform_curve: HashMap<u64, as_holder!(UniformCurve)>,
        uniform_surface: HashMap<u64, as_holder!(UniformSurface)>,
        vector: HashMap<u64, as_holder!(Vector)>,
        versioned_action_request: HashMap<u64, as_holder!(VersionedActionRequest)>,
        vertex: HashMap<u64, as_holder!(Vertex)>,
        vertex_loop: HashMap<u64, as_holder!(VertexLoop)>,
        vertex_point: HashMap<u64, as_holder!(VertexPoint)>,
        vertex_shell: HashMap<u64, as_holder!(VertexShell)>,
        volume_measure_with_unit: HashMap<u64, as_holder!(VolumeMeasureWithUnit)>,
        volume_unit: HashMap<u64, as_holder!(VolumeUnit)>,
        week_of_year_and_day_date: HashMap<u64, as_holder!(WeekOfYearAndDayDate)>,
        wire_shell: HashMap<u64, as_holder!(WireShell)>,
        approved_item: HashMap<u64, as_holder!(ApprovedItem)>,
        area_measure: HashMap<u64, as_holder!(AreaMeasure)>,
        axis2_placement: HashMap<u64, as_holder!(Axis2Placement)>,
        boolean_operand: HashMap<u64, as_holder!(BooleanOperand)>,
        certified_item: HashMap<u64, as_holder!(CertifiedItem)>,
        change_request_item: HashMap<u64, as_holder!(ChangeRequestItem)>,
        characterized_definition: HashMap<u64, as_holder!(CharacterizedDefinition)>,
        characterized_product_definition: HashMap<u64, as_holder!(CharacterizedProductDefinition)>,
        classified_item: HashMap<u64, as_holder!(ClassifiedItem)>,
        context_dependent_measure: HashMap<u64, as_holder!(ContextDependentMeasure)>,
        contracted_item: HashMap<u64, as_holder!(ContractedItem)>,
        count_measure: HashMap<u64, as_holder!(CountMeasure)>,
        curve_on_surface: HashMap<u64, as_holder!(CurveOnSurface)>,
        date_time_item: HashMap<u64, as_holder!(DateTimeItem)>,
        date_time_select: HashMap<u64, as_holder!(DateTimeSelect)>,
        day_in_month_number: HashMap<u64, as_holder!(DayInMonthNumber)>,
        day_in_week_number: HashMap<u64, as_holder!(DayInWeekNumber)>,
        day_in_year_number: HashMap<u64, as_holder!(DayInYearNumber)>,
        descriptive_measure: HashMap<u64, as_holder!(DescriptiveMeasure)>,
        dimension_count: HashMap<u64, as_holder!(DimensionCount)>,
        founded_item_select: HashMap<u64, as_holder!(FoundedItemSelect)>,
        geometric_set_select: HashMap<u64, as_holder!(GeometricSetSelect)>,
        hour_in_day: HashMap<u64, as_holder!(HourInDay)>,
        identifier: HashMap<u64, as_holder!(Identifier)>,
        label: HashMap<u64, as_holder!(Label)>,
        length_measure: HashMap<u64, as_holder!(LengthMeasure)>,
        list_of_reversible_topology_item: HashMap<u64, as_holder!(ListOfReversibleTopologyItem)>,
        mass_measure: HashMap<u64, as_holder!(MassMeasure)>,
        measure_value: HashMap<u64, as_holder!(MeasureValue)>,
        minute_in_hour: HashMap<u64, as_holder!(MinuteInHour)>,
        month_in_year_number: HashMap<u64, as_holder!(MonthInYearNumber)>,
        parameter_value: HashMap<u64, as_holder!(ParameterValue)>,
        pcurve_or_surface: HashMap<u64, as_holder!(PcurveOrSurface)>,
        person_organization_item: HashMap<u64, as_holder!(PersonOrganizationItem)>,
        person_organization_select: HashMap<u64, as_holder!(PersonOrganizationSelect)>,
        plane_angle_measure: HashMap<u64, as_holder!(PlaneAngleMeasure)>,
        positive_length_measure: HashMap<u64, as_holder!(PositiveLengthMeasure)>,
        positive_plane_angle_measure: HashMap<u64, as_holder!(PositivePlaneAngleMeasure)>,
        reversible_topology: HashMap<u64, as_holder!(ReversibleTopology)>,
        reversible_topology_item: HashMap<u64, as_holder!(ReversibleTopologyItem)>,
        second_in_minute: HashMap<u64, as_holder!(SecondInMinute)>,
        set_of_reversible_topology_item: HashMap<u64, as_holder!(SetOfReversibleTopologyItem)>,
        shape_definition: HashMap<u64, as_holder!(ShapeDefinition)>,
        shell: HashMap<u64, as_holder!(Shell)>,
        solid_angle_measure: HashMap<u64, as_holder!(SolidAngleMeasure)>,
        specified_item: HashMap<u64, as_holder!(SpecifiedItem)>,
        start_request_item: HashMap<u64, as_holder!(StartRequestItem)>,
        supported_item: HashMap<u64, as_holder!(SupportedItem)>,
        surface_model: HashMap<u64, as_holder!(SurfaceModel)>,
        text: HashMap<u64, as_holder!(Text)>,
        transformation: HashMap<u64, as_holder!(Transformation)>,
        trimming_select: HashMap<u64, as_holder!(TrimmingSelect)>,
        unit: HashMap<u64, as_holder!(Unit)>,
        vector_or_direction: HashMap<u64, as_holder!(VectorOrDirection)>,
        volume_measure: HashMap<u64, as_holder!(VolumeMeasure)>,
        week_in_year_number: HashMap<u64, as_holder!(WeekInYearNumber)>,
        wireframe_model: HashMap<u64, as_holder!(WireframeModel)>,
        work_item: HashMap<u64, as_holder!(WorkItem)>,
        year_number: HashMap<u64, as_holder!(YearNumber)>,
    }
    impl Tables {
<<<<<<< HEAD
        pub fn action_iter<'table>(&'table self) -> impl Iterator<Item = Result<Action>> + 'table {
            self.action
                .values()
                .cloned()
                .map(move |value| value.into_owned(&self))
        }
        pub fn action_assignment_iter<'table>(
            &'table self,
        ) -> impl Iterator<Item = Result<ActionAssignment>> + 'table {
            self.action_assignment
                .values()
                .cloned()
                .map(move |value| value.into_owned(&self))
        }
        pub fn action_directive_iter<'table>(
            &'table self,
        ) -> impl Iterator<Item = Result<ActionDirective>> + 'table {
            self.action_directive
                .values()
                .cloned()
                .map(move |value| value.into_owned(&self))
        }
        pub fn action_method_iter<'table>(
            &'table self,
        ) -> impl Iterator<Item = Result<ActionMethod>> + 'table {
            self.action_method
                .values()
                .cloned()
                .map(move |value| value.into_owned(&self))
        }
        pub fn action_request_assignment_iter<'table>(
            &'table self,
        ) -> impl Iterator<Item = Result<ActionRequestAssignment>> + 'table {
            self.action_request_assignment
                .values()
                .cloned()
                .map(move |value| value.into_owned(&self))
        }
        pub fn action_request_solution_iter<'table>(
            &'table self,
        ) -> impl Iterator<Item = Result<ActionRequestSolution>> + 'table {
            self.action_request_solution
                .values()
                .cloned()
                .map(move |value| value.into_owned(&self))
        }
        pub fn action_request_status_iter<'table>(
            &'table self,
        ) -> impl Iterator<Item = Result<ActionRequestStatus>> + 'table {
            self.action_request_status
                .values()
                .cloned()
                .map(move |value| value.into_owned(&self))
        }
        pub fn action_status_iter<'table>(
            &'table self,
        ) -> impl Iterator<Item = Result<ActionStatus>> + 'table {
            self.action_status
                .values()
                .cloned()
                .map(move |value| value.into_owned(&self))
        }
        pub fn address_iter<'table>(
            &'table self,
        ) -> impl Iterator<Item = Result<Address>> + 'table {
            self.address
                .values()
                .cloned()
                .map(move |value| value.into_owned(&self))
        }
        pub fn advanced_brep_shape_representation_iter<'table>(
            &'table self,
        ) -> impl Iterator<Item = Result<AdvancedBrepShapeRepresentation>> + 'table {
            self.advanced_brep_shape_representation
                .values()
                .cloned()
                .map(move |value| value.into_owned(&self))
        }
        pub fn advanced_face_iter<'table>(
            &'table self,
        ) -> impl Iterator<Item = Result<AdvancedFace>> + 'table {
            self.advanced_face
                .values()
                .cloned()
                .map(move |value| value.into_owned(&self))
        }
        pub fn alternate_product_relationship_iter<'table>(
            &'table self,
        ) -> impl Iterator<Item = Result<AlternateProductRelationship>> + 'table {
            self.alternate_product_relationship
                .values()
                .cloned()
                .map(move |value| value.into_owned(&self))
        }
        pub fn application_context_iter<'table>(
            &'table self,
        ) -> impl Iterator<Item = Result<ApplicationContext>> + 'table {
            self.application_context
                .values()
                .cloned()
                .map(move |value| value.into_owned(&self))
        }
        pub fn application_context_element_iter<'table>(
            &'table self,
        ) -> impl Iterator<Item = Result<ApplicationContextElement>> + 'table {
            self.application_context_element
                .values()
                .cloned()
                .map(move |value| value.into_owned(&self))
        }
        pub fn application_protocol_definition_iter<'table>(
            &'table self,
        ) -> impl Iterator<Item = Result<ApplicationProtocolDefinition>> + 'table {
            self.application_protocol_definition
                .values()
                .cloned()
                .map(move |value| value.into_owned(&self))
        }
        pub fn approval_iter<'table>(
            &'table self,
        ) -> impl Iterator<Item = Result<Approval>> + 'table {
            self.approval
                .values()
                .cloned()
                .map(move |value| value.into_owned(&self))
        }
        pub fn approval_assignment_iter<'table>(
            &'table self,
        ) -> impl Iterator<Item = Result<ApprovalAssignment>> + 'table {
            self.approval_assignment
                .values()
                .cloned()
                .map(move |value| value.into_owned(&self))
        }
        pub fn approval_date_time_iter<'table>(
            &'table self,
        ) -> impl Iterator<Item = Result<ApprovalDateTime>> + 'table {
            self.approval_date_time
                .values()
                .cloned()
                .map(move |value| value.into_owned(&self))
        }
        pub fn approval_person_organization_iter<'table>(
            &'table self,
        ) -> impl Iterator<Item = Result<ApprovalPersonOrganization>> + 'table {
            self.approval_person_organization
                .values()
                .cloned()
                .map(move |value| value.into_owned(&self))
        }
        pub fn approval_relationship_iter<'table>(
            &'table self,
        ) -> impl Iterator<Item = Result<ApprovalRelationship>> + 'table {
            self.approval_relationship
                .values()
                .cloned()
                .map(move |value| value.into_owned(&self))
        }
        pub fn approval_role_iter<'table>(
            &'table self,
        ) -> impl Iterator<Item = Result<ApprovalRole>> + 'table {
            self.approval_role
                .values()
                .cloned()
                .map(move |value| value.into_owned(&self))
        }
        pub fn approval_status_iter<'table>(
            &'table self,
        ) -> impl Iterator<Item = Result<ApprovalStatus>> + 'table {
            self.approval_status
                .values()
                .cloned()
                .map(move |value| value.into_owned(&self))
        }
        pub fn area_measure_with_unit_iter<'table>(
            &'table self,
        ) -> impl Iterator<Item = Result<AreaMeasureWithUnit>> + 'table {
            self.area_measure_with_unit
                .values()
                .cloned()
                .map(move |value| value.into_owned(&self))
        }
        pub fn area_unit_iter<'table>(
            &'table self,
        ) -> impl Iterator<Item = Result<AreaUnit>> + 'table {
            self.area_unit
                .values()
                .cloned()
                .map(move |value| value.into_owned(&self))
        }
        pub fn assembly_component_usage_iter<'table>(
            &'table self,
        ) -> impl Iterator<Item = Result<AssemblyComponentUsage>> + 'table {
            self.assembly_component_usage
                .values()
                .cloned()
                .map(move |value| value.into_owned(&self))
        }
        pub fn assembly_component_usage_substitute_iter<'table>(
            &'table self,
        ) -> impl Iterator<Item = Result<AssemblyComponentUsageSubstitute>> + 'table {
            self.assembly_component_usage_substitute
                .values()
                .cloned()
                .map(move |value| value.into_owned(&self))
        }
        pub fn axis1_placement_iter<'table>(
            &'table self,
        ) -> impl Iterator<Item = Result<Axis1Placement>> + 'table {
            self.axis1_placement
                .values()
                .cloned()
                .map(move |value| value.into_owned(&self))
        }
        pub fn axis2_placement_2d_iter<'table>(
            &'table self,
        ) -> impl Iterator<Item = Result<Axis2Placement2D>> + 'table {
            self.axis2_placement_2d
                .values()
                .cloned()
                .map(move |value| value.into_owned(&self))
        }
        pub fn axis2_placement_3d_iter<'table>(
            &'table self,
        ) -> impl Iterator<Item = Result<Axis2Placement3D>> + 'table {
            self.axis2_placement_3d
                .values()
                .cloned()
                .map(move |value| value.into_owned(&self))
        }
        pub fn b_spline_curve_iter<'table>(
            &'table self,
        ) -> impl Iterator<Item = Result<BSplineCurve>> + 'table {
            self.b_spline_curve
                .values()
                .cloned()
                .map(move |value| value.into_owned(&self))
        }
        pub fn b_spline_curve_with_knots_iter<'table>(
            &'table self,
        ) -> impl Iterator<Item = Result<BSplineCurveWithKnots>> + 'table {
            self.b_spline_curve_with_knots
                .values()
                .cloned()
                .map(move |value| value.into_owned(&self))
        }
        pub fn b_spline_surface_iter<'table>(
            &'table self,
        ) -> impl Iterator<Item = Result<BSplineSurface>> + 'table {
            self.b_spline_surface
                .values()
                .cloned()
                .map(move |value| value.into_owned(&self))
        }
        pub fn b_spline_surface_with_knots_iter<'table>(
            &'table self,
        ) -> impl Iterator<Item = Result<BSplineSurfaceWithKnots>> + 'table {
            self.b_spline_surface_with_knots
                .values()
                .cloned()
                .map(move |value| value.into_owned(&self))
        }
        pub fn bezier_curve_iter<'table>(
            &'table self,
        ) -> impl Iterator<Item = Result<BezierCurve>> + 'table {
            self.bezier_curve
                .values()
                .cloned()
                .map(move |value| value.into_owned(&self))
        }
        pub fn bezier_surface_iter<'table>(
            &'table self,
        ) -> impl Iterator<Item = Result<BezierSurface>> + 'table {
            self.bezier_surface
                .values()
                .cloned()
                .map(move |value| value.into_owned(&self))
        }
        pub fn boundary_curve_iter<'table>(
            &'table self,
        ) -> impl Iterator<Item = Result<BoundaryCurve>> + 'table {
            self.boundary_curve
                .values()
                .cloned()
                .map(move |value| value.into_owned(&self))
        }
        pub fn bounded_curve_iter<'table>(
            &'table self,
        ) -> impl Iterator<Item = Result<BoundedCurve>> + 'table {
            self.bounded_curve
                .values()
                .cloned()
                .map(move |value| value.into_owned(&self))
        }
        pub fn bounded_pcurve_iter<'table>(
            &'table self,
        ) -> impl Iterator<Item = Result<BoundedPcurve>> + 'table {
            self.bounded_pcurve
                .values()
                .cloned()
                .map(move |value| value.into_owned(&self))
        }
        pub fn bounded_surface_iter<'table>(
            &'table self,
        ) -> impl Iterator<Item = Result<BoundedSurface>> + 'table {
            self.bounded_surface
                .values()
                .cloned()
                .map(move |value| value.into_owned(&self))
        }
        pub fn bounded_surface_curve_iter<'table>(
            &'table self,
        ) -> impl Iterator<Item = Result<BoundedSurfaceCurve>> + 'table {
            self.bounded_surface_curve
                .values()
                .cloned()
                .map(move |value| value.into_owned(&self))
        }
        pub fn brep_with_voids_iter<'table>(
            &'table self,
        ) -> impl Iterator<Item = Result<BrepWithVoids>> + 'table {
            self.brep_with_voids
                .values()
                .cloned()
                .map(move |value| value.into_owned(&self))
        }
        pub fn calendar_date_iter<'table>(
            &'table self,
        ) -> impl Iterator<Item = Result<CalendarDate>> + 'table {
            self.calendar_date
                .values()
                .cloned()
                .map(move |value| value.into_owned(&self))
        }
        pub fn cartesian_point_iter<'table>(
            &'table self,
        ) -> impl Iterator<Item = Result<CartesianPoint>> + 'table {
            self.cartesian_point
                .values()
                .cloned()
                .map(move |value| value.into_owned(&self))
        }
        pub fn cartesian_transformation_operator_iter<'table>(
            &'table self,
        ) -> impl Iterator<Item = Result<CartesianTransformationOperator>> + 'table {
            self.cartesian_transformation_operator
                .values()
                .cloned()
                .map(move |value| value.into_owned(&self))
        }
        pub fn cartesian_transformation_operator_3d_iter<'table>(
            &'table self,
        ) -> impl Iterator<Item = Result<CartesianTransformationOperator3D>> + 'table {
            self.cartesian_transformation_operator_3d
                .values()
                .cloned()
                .map(move |value| value.into_owned(&self))
        }
        pub fn cc_design_approval_iter<'table>(
            &'table self,
        ) -> impl Iterator<Item = Result<CcDesignApproval>> + 'table {
            self.cc_design_approval
                .values()
                .cloned()
                .map(move |value| value.into_owned(&self))
        }
        pub fn cc_design_certification_iter<'table>(
            &'table self,
        ) -> impl Iterator<Item = Result<CcDesignCertification>> + 'table {
            self.cc_design_certification
                .values()
                .cloned()
                .map(move |value| value.into_owned(&self))
        }
        pub fn cc_design_contract_iter<'table>(
            &'table self,
        ) -> impl Iterator<Item = Result<CcDesignContract>> + 'table {
            self.cc_design_contract
                .values()
                .cloned()
                .map(move |value| value.into_owned(&self))
        }
        pub fn cc_design_date_and_time_assignment_iter<'table>(
            &'table self,
        ) -> impl Iterator<Item = Result<CcDesignDateAndTimeAssignment>> + 'table {
            self.cc_design_date_and_time_assignment
                .values()
                .cloned()
                .map(move |value| value.into_owned(&self))
        }
        pub fn cc_design_person_and_organization_assignment_iter<'table>(
            &'table self,
        ) -> impl Iterator<Item = Result<CcDesignPersonAndOrganizationAssignment>> + 'table
        {
            self.cc_design_person_and_organization_assignment
                .values()
                .cloned()
                .map(move |value| value.into_owned(&self))
        }
        pub fn cc_design_security_classification_iter<'table>(
            &'table self,
        ) -> impl Iterator<Item = Result<CcDesignSecurityClassification>> + 'table {
            self.cc_design_security_classification
                .values()
                .cloned()
                .map(move |value| value.into_owned(&self))
        }
        pub fn cc_design_specification_reference_iter<'table>(
            &'table self,
        ) -> impl Iterator<Item = Result<CcDesignSpecificationReference>> + 'table {
            self.cc_design_specification_reference
                .values()
                .cloned()
                .map(move |value| value.into_owned(&self))
        }
        pub fn certification_iter<'table>(
            &'table self,
        ) -> impl Iterator<Item = Result<Certification>> + 'table {
            self.certification
                .values()
                .cloned()
                .map(move |value| value.into_owned(&self))
        }
        pub fn certification_assignment_iter<'table>(
            &'table self,
        ) -> impl Iterator<Item = Result<CertificationAssignment>> + 'table {
            self.certification_assignment
                .values()
                .cloned()
                .map(move |value| value.into_owned(&self))
        }
        pub fn certification_type_iter<'table>(
            &'table self,
        ) -> impl Iterator<Item = Result<CertificationType>> + 'table {
            self.certification_type
                .values()
                .cloned()
                .map(move |value| value.into_owned(&self))
        }
        pub fn change_iter<'table>(&'table self) -> impl Iterator<Item = Result<Change>> + 'table {
            self.change
                .values()
                .cloned()
                .map(move |value| value.into_owned(&self))
        }
        pub fn change_request_iter<'table>(
            &'table self,
        ) -> impl Iterator<Item = Result<ChangeRequest>> + 'table {
            self.change_request
                .values()
                .cloned()
                .map(move |value| value.into_owned(&self))
        }
        pub fn circle_iter<'table>(&'table self) -> impl Iterator<Item = Result<Circle>> + 'table {
            self.circle
                .values()
                .cloned()
                .map(move |value| value.into_owned(&self))
        }
        pub fn closed_shell_iter<'table>(
            &'table self,
        ) -> impl Iterator<Item = Result<ClosedShell>> + 'table {
            self.closed_shell
                .values()
                .cloned()
                .map(move |value| value.into_owned(&self))
        }
        pub fn composite_curve_iter<'table>(
            &'table self,
        ) -> impl Iterator<Item = Result<CompositeCurve>> + 'table {
            self.composite_curve
                .values()
                .cloned()
                .map(move |value| value.into_owned(&self))
        }
        pub fn composite_curve_on_surface_iter<'table>(
            &'table self,
        ) -> impl Iterator<Item = Result<CompositeCurveOnSurface>> + 'table {
            self.composite_curve_on_surface
                .values()
                .cloned()
                .map(move |value| value.into_owned(&self))
        }
        pub fn composite_curve_segment_iter<'table>(
            &'table self,
        ) -> impl Iterator<Item = Result<CompositeCurveSegment>> + 'table {
            self.composite_curve_segment
                .values()
                .cloned()
                .map(move |value| value.into_owned(&self))
        }
        pub fn configuration_design_iter<'table>(
            &'table self,
        ) -> impl Iterator<Item = Result<ConfigurationDesign>> + 'table {
            self.configuration_design
                .values()
                .cloned()
                .map(move |value| value.into_owned(&self))
        }
        pub fn configuration_effectivity_iter<'table>(
            &'table self,
        ) -> impl Iterator<Item = Result<ConfigurationEffectivity>> + 'table {
            self.configuration_effectivity
                .values()
                .cloned()
                .map(move |value| value.into_owned(&self))
        }
        pub fn configuration_item_iter<'table>(
            &'table self,
        ) -> impl Iterator<Item = Result<ConfigurationItem>> + 'table {
            self.configuration_item
                .values()
                .cloned()
                .map(move |value| value.into_owned(&self))
        }
        pub fn conic_iter<'table>(&'table self) -> impl Iterator<Item = Result<Conic>> + 'table {
            self.conic
                .values()
                .cloned()
                .map(move |value| value.into_owned(&self))
        }
        pub fn conical_surface_iter<'table>(
            &'table self,
        ) -> impl Iterator<Item = Result<ConicalSurface>> + 'table {
            self.conical_surface
                .values()
                .cloned()
                .map(move |value| value.into_owned(&self))
        }
        pub fn connected_edge_set_iter<'table>(
            &'table self,
        ) -> impl Iterator<Item = Result<ConnectedEdgeSet>> + 'table {
            self.connected_edge_set
                .values()
                .cloned()
                .map(move |value| value.into_owned(&self))
        }
        pub fn connected_face_set_iter<'table>(
            &'table self,
        ) -> impl Iterator<Item = Result<ConnectedFaceSet>> + 'table {
            self.connected_face_set
                .values()
                .cloned()
                .map(move |value| value.into_owned(&self))
        }
        pub fn context_dependent_shape_representation_iter<'table>(
            &'table self,
        ) -> impl Iterator<Item = Result<ContextDependentShapeRepresentation>> + 'table {
            self.context_dependent_shape_representation
                .values()
                .cloned()
                .map(move |value| value.into_owned(&self))
        }
        pub fn context_dependent_unit_iter<'table>(
            &'table self,
        ) -> impl Iterator<Item = Result<ContextDependentUnit>> + 'table {
            self.context_dependent_unit
                .values()
                .cloned()
                .map(move |value| value.into_owned(&self))
        }
        pub fn contract_iter<'table>(
            &'table self,
        ) -> impl Iterator<Item = Result<Contract>> + 'table {
            self.contract
                .values()
                .cloned()
                .map(move |value| value.into_owned(&self))
        }
        pub fn contract_assignment_iter<'table>(
            &'table self,
        ) -> impl Iterator<Item = Result<ContractAssignment>> + 'table {
            self.contract_assignment
                .values()
                .cloned()
                .map(move |value| value.into_owned(&self))
        }
        pub fn contract_type_iter<'table>(
            &'table self,
        ) -> impl Iterator<Item = Result<ContractType>> + 'table {
            self.contract_type
                .values()
                .cloned()
                .map(move |value| value.into_owned(&self))
        }
        pub fn conversion_based_unit_iter<'table>(
            &'table self,
        ) -> impl Iterator<Item = Result<ConversionBasedUnit>> + 'table {
            self.conversion_based_unit
                .values()
                .cloned()
                .map(move |value| value.into_owned(&self))
        }
        pub fn coordinated_universal_time_offset_iter<'table>(
            &'table self,
        ) -> impl Iterator<Item = Result<CoordinatedUniversalTimeOffset>> + 'table {
            self.coordinated_universal_time_offset
                .values()
                .cloned()
                .map(move |value| value.into_owned(&self))
        }
        pub fn curve_iter<'table>(&'table self) -> impl Iterator<Item = Result<Curve>> + 'table {
            self.curve
                .values()
                .cloned()
                .map(move |value| value.into_owned(&self))
        }
        pub fn curve_bounded_surface_iter<'table>(
            &'table self,
        ) -> impl Iterator<Item = Result<CurveBoundedSurface>> + 'table {
            self.curve_bounded_surface
                .values()
                .cloned()
                .map(move |value| value.into_owned(&self))
        }
        pub fn curve_replica_iter<'table>(
            &'table self,
        ) -> impl Iterator<Item = Result<CurveReplica>> + 'table {
            self.curve_replica
                .values()
                .cloned()
                .map(move |value| value.into_owned(&self))
        }
        pub fn cylindrical_surface_iter<'table>(
            &'table self,
        ) -> impl Iterator<Item = Result<CylindricalSurface>> + 'table {
            self.cylindrical_surface
                .values()
                .cloned()
                .map(move |value| value.into_owned(&self))
        }
        pub fn date_iter<'table>(&'table self) -> impl Iterator<Item = Result<Date>> + 'table {
            self.date
                .values()
                .cloned()
                .map(move |value| value.into_owned(&self))
        }
        pub fn date_and_time_iter<'table>(
            &'table self,
        ) -> impl Iterator<Item = Result<DateAndTime>> + 'table {
            self.date_and_time
                .values()
                .cloned()
                .map(move |value| value.into_owned(&self))
        }
        pub fn date_and_time_assignment_iter<'table>(
            &'table self,
        ) -> impl Iterator<Item = Result<DateAndTimeAssignment>> + 'table {
            self.date_and_time_assignment
                .values()
                .cloned()
                .map(move |value| value.into_owned(&self))
        }
        pub fn date_time_role_iter<'table>(
            &'table self,
        ) -> impl Iterator<Item = Result<DateTimeRole>> + 'table {
            self.date_time_role
                .values()
                .cloned()
                .map(move |value| value.into_owned(&self))
        }
        pub fn dated_effectivity_iter<'table>(
            &'table self,
        ) -> impl Iterator<Item = Result<DatedEffectivity>> + 'table {
            self.dated_effectivity
                .values()
                .cloned()
                .map(move |value| value.into_owned(&self))
        }
        pub fn definitional_representation_iter<'table>(
            &'table self,
        ) -> impl Iterator<Item = Result<DefinitionalRepresentation>> + 'table {
            self.definitional_representation
                .values()
                .cloned()
                .map(move |value| value.into_owned(&self))
        }
        pub fn degenerate_pcurve_iter<'table>(
            &'table self,
        ) -> impl Iterator<Item = Result<DegeneratePcurve>> + 'table {
            self.degenerate_pcurve
                .values()
                .cloned()
                .map(move |value| value.into_owned(&self))
        }
        pub fn degenerate_toroidal_surface_iter<'table>(
            &'table self,
        ) -> impl Iterator<Item = Result<DegenerateToroidalSurface>> + 'table {
            self.degenerate_toroidal_surface
                .values()
                .cloned()
                .map(move |value| value.into_owned(&self))
        }
        pub fn design_context_iter<'table>(
            &'table self,
        ) -> impl Iterator<Item = Result<DesignContext>> + 'table {
            self.design_context
                .values()
                .cloned()
                .map(move |value| value.into_owned(&self))
        }
        pub fn design_make_from_relationship_iter<'table>(
            &'table self,
        ) -> impl Iterator<Item = Result<DesignMakeFromRelationship>> + 'table {
            self.design_make_from_relationship
                .values()
                .cloned()
                .map(move |value| value.into_owned(&self))
        }
        pub fn dimensional_exponents_iter<'table>(
            &'table self,
        ) -> impl Iterator<Item = Result<DimensionalExponents>> + 'table {
            self.dimensional_exponents
                .values()
                .cloned()
                .map(move |value| value.into_owned(&self))
        }
        pub fn directed_action_iter<'table>(
            &'table self,
        ) -> impl Iterator<Item = Result<DirectedAction>> + 'table {
            self.directed_action
                .values()
                .cloned()
                .map(move |value| value.into_owned(&self))
        }
        pub fn direction_iter<'table>(
            &'table self,
        ) -> impl Iterator<Item = Result<Direction>> + 'table {
            self.direction
                .values()
                .cloned()
                .map(move |value| value.into_owned(&self))
        }
        pub fn document_iter<'table>(
            &'table self,
        ) -> impl Iterator<Item = Result<Document>> + 'table {
            self.document
                .values()
                .cloned()
                .map(move |value| value.into_owned(&self))
        }
        pub fn document_reference_iter<'table>(
            &'table self,
        ) -> impl Iterator<Item = Result<DocumentReference>> + 'table {
            self.document_reference
                .values()
                .cloned()
                .map(move |value| value.into_owned(&self))
        }
        pub fn document_relationship_iter<'table>(
            &'table self,
        ) -> impl Iterator<Item = Result<DocumentRelationship>> + 'table {
            self.document_relationship
                .values()
                .cloned()
                .map(move |value| value.into_owned(&self))
        }
        pub fn document_type_iter<'table>(
            &'table self,
        ) -> impl Iterator<Item = Result<DocumentType>> + 'table {
            self.document_type
                .values()
                .cloned()
                .map(move |value| value.into_owned(&self))
        }
        pub fn document_usage_constraint_iter<'table>(
            &'table self,
        ) -> impl Iterator<Item = Result<DocumentUsageConstraint>> + 'table {
            self.document_usage_constraint
                .values()
                .cloned()
                .map(move |value| value.into_owned(&self))
        }
        pub fn document_with_class_iter<'table>(
            &'table self,
        ) -> impl Iterator<Item = Result<DocumentWithClass>> + 'table {
            self.document_with_class
                .values()
                .cloned()
                .map(move |value| value.into_owned(&self))
        }
        pub fn edge_iter<'table>(&'table self) -> impl Iterator<Item = Result<Edge>> + 'table {
            self.edge
                .values()
                .cloned()
                .map(move |value| value.into_owned(&self))
        }
        pub fn edge_based_wireframe_model_iter<'table>(
            &'table self,
        ) -> impl Iterator<Item = Result<EdgeBasedWireframeModel>> + 'table {
            self.edge_based_wireframe_model
                .values()
                .cloned()
                .map(move |value| value.into_owned(&self))
        }
        pub fn edge_based_wireframe_shape_representation_iter<'table>(
            &'table self,
        ) -> impl Iterator<Item = Result<EdgeBasedWireframeShapeRepresentation>> + 'table {
            self.edge_based_wireframe_shape_representation
                .values()
                .cloned()
                .map(move |value| value.into_owned(&self))
        }
        pub fn edge_curve_iter<'table>(
            &'table self,
        ) -> impl Iterator<Item = Result<EdgeCurve>> + 'table {
            self.edge_curve
                .values()
                .cloned()
                .map(move |value| value.into_owned(&self))
        }
        pub fn edge_loop_iter<'table>(
            &'table self,
        ) -> impl Iterator<Item = Result<EdgeLoop>> + 'table {
            self.edge_loop
                .values()
                .cloned()
                .map(move |value| value.into_owned(&self))
        }
        pub fn effectivity_iter<'table>(
            &'table self,
        ) -> impl Iterator<Item = Result<Effectivity>> + 'table {
            self.effectivity
                .values()
                .cloned()
                .map(move |value| value.into_owned(&self))
        }
        pub fn elementary_surface_iter<'table>(
            &'table self,
        ) -> impl Iterator<Item = Result<ElementarySurface>> + 'table {
            self.elementary_surface
                .values()
                .cloned()
                .map(move |value| value.into_owned(&self))
        }
        pub fn ellipse_iter<'table>(
            &'table self,
        ) -> impl Iterator<Item = Result<Ellipse>> + 'table {
            self.ellipse
                .values()
                .cloned()
                .map(move |value| value.into_owned(&self))
        }
        pub fn evaluated_degenerate_pcurve_iter<'table>(
            &'table self,
        ) -> impl Iterator<Item = Result<EvaluatedDegeneratePcurve>> + 'table {
            self.evaluated_degenerate_pcurve
                .values()
                .cloned()
                .map(move |value| value.into_owned(&self))
        }
        pub fn executed_action_iter<'table>(
            &'table self,
        ) -> impl Iterator<Item = Result<ExecutedAction>> + 'table {
            self.executed_action
                .values()
                .cloned()
                .map(move |value| value.into_owned(&self))
        }
        pub fn face_iter<'table>(&'table self) -> impl Iterator<Item = Result<Face>> + 'table {
            self.face
                .values()
                .cloned()
                .map(move |value| value.into_owned(&self))
        }
        pub fn face_bound_iter<'table>(
            &'table self,
        ) -> impl Iterator<Item = Result<FaceBound>> + 'table {
            self.face_bound
                .values()
                .cloned()
                .map(move |value| value.into_owned(&self))
        }
        pub fn face_outer_bound_iter<'table>(
            &'table self,
        ) -> impl Iterator<Item = Result<FaceOuterBound>> + 'table {
            self.face_outer_bound
                .values()
                .cloned()
                .map(move |value| value.into_owned(&self))
        }
        pub fn face_surface_iter<'table>(
            &'table self,
        ) -> impl Iterator<Item = Result<FaceSurface>> + 'table {
            self.face_surface
                .values()
                .cloned()
                .map(move |value| value.into_owned(&self))
        }
        pub fn faceted_brep_iter<'table>(
            &'table self,
        ) -> impl Iterator<Item = Result<FacetedBrep>> + 'table {
            self.faceted_brep
                .values()
                .cloned()
                .map(move |value| value.into_owned(&self))
        }
        pub fn faceted_brep_shape_representation_iter<'table>(
            &'table self,
        ) -> impl Iterator<Item = Result<FacetedBrepShapeRepresentation>> + 'table {
            self.faceted_brep_shape_representation
                .values()
                .cloned()
                .map(move |value| value.into_owned(&self))
        }
        pub fn founded_item_iter<'table>(
            &'table self,
        ) -> impl Iterator<Item = Result<FoundedItem>> + 'table {
            self.founded_item
                .values()
                .cloned()
                .map(move |value| value.into_owned(&self))
        }
        pub fn functionally_defined_transformation_iter<'table>(
            &'table self,
        ) -> impl Iterator<Item = Result<FunctionallyDefinedTransformation>> + 'table {
            self.functionally_defined_transformation
                .values()
                .cloned()
                .map(move |value| value.into_owned(&self))
        }
        pub fn geometric_curve_set_iter<'table>(
            &'table self,
        ) -> impl Iterator<Item = Result<GeometricCurveSet>> + 'table {
            self.geometric_curve_set
                .values()
                .cloned()
                .map(move |value| value.into_owned(&self))
        }
        pub fn geometric_representation_context_iter<'table>(
            &'table self,
        ) -> impl Iterator<Item = Result<GeometricRepresentationContext>> + 'table {
            self.geometric_representation_context
                .values()
                .cloned()
                .map(move |value| value.into_owned(&self))
        }
        pub fn geometric_representation_item_iter<'table>(
            &'table self,
        ) -> impl Iterator<Item = Result<GeometricRepresentationItem>> + 'table {
            self.geometric_representation_item
                .values()
                .cloned()
                .map(move |value| value.into_owned(&self))
        }
        pub fn geometric_set_iter<'table>(
            &'table self,
        ) -> impl Iterator<Item = Result<GeometricSet>> + 'table {
            self.geometric_set
                .values()
                .cloned()
                .map(move |value| value.into_owned(&self))
        }
        pub fn geometrically_bounded_surface_shape_representation_iter<'table>(
            &'table self,
        ) -> impl Iterator<Item = Result<GeometricallyBoundedSurfaceShapeRepresentation>> + 'table
        {
            self.geometrically_bounded_surface_shape_representation
                .values()
                .cloned()
                .map(move |value| value.into_owned(&self))
        }
        pub fn geometrically_bounded_wireframe_shape_representation_iter<'table>(
            &'table self,
        ) -> impl Iterator<Item = Result<GeometricallyBoundedWireframeShapeRepresentation>> + 'table
        {
            self.geometrically_bounded_wireframe_shape_representation
                .values()
                .cloned()
                .map(move |value| value.into_owned(&self))
        }
        pub fn global_uncertainty_assigned_context_iter<'table>(
            &'table self,
        ) -> impl Iterator<Item = Result<GlobalUncertaintyAssignedContext>> + 'table {
            self.global_uncertainty_assigned_context
                .values()
                .cloned()
                .map(move |value| value.into_owned(&self))
        }
        pub fn global_unit_assigned_context_iter<'table>(
            &'table self,
        ) -> impl Iterator<Item = Result<GlobalUnitAssignedContext>> + 'table {
            self.global_unit_assigned_context
                .values()
                .cloned()
                .map(move |value| value.into_owned(&self))
        }
        pub fn hyperbola_iter<'table>(
            &'table self,
        ) -> impl Iterator<Item = Result<Hyperbola>> + 'table {
            self.hyperbola
                .values()
                .cloned()
                .map(move |value| value.into_owned(&self))
        }
        pub fn intersection_curve_iter<'table>(
            &'table self,
        ) -> impl Iterator<Item = Result<IntersectionCurve>> + 'table {
            self.intersection_curve
                .values()
                .cloned()
                .map(move |value| value.into_owned(&self))
        }
        pub fn item_defined_transformation_iter<'table>(
            &'table self,
        ) -> impl Iterator<Item = Result<ItemDefinedTransformation>> + 'table {
            self.item_defined_transformation
                .values()
                .cloned()
                .map(move |value| value.into_owned(&self))
        }
        pub fn length_measure_with_unit_iter<'table>(
            &'table self,
        ) -> impl Iterator<Item = Result<LengthMeasureWithUnit>> + 'table {
            self.length_measure_with_unit
                .values()
                .cloned()
                .map(move |value| value.into_owned(&self))
        }
        pub fn length_unit_iter<'table>(
            &'table self,
        ) -> impl Iterator<Item = Result<LengthUnit>> + 'table {
            self.length_unit
                .values()
                .cloned()
                .map(move |value| value.into_owned(&self))
        }
        pub fn line_iter<'table>(&'table self) -> impl Iterator<Item = Result<Line>> + 'table {
            self.line
                .values()
                .cloned()
                .map(move |value| value.into_owned(&self))
        }
        pub fn local_time_iter<'table>(
            &'table self,
        ) -> impl Iterator<Item = Result<LocalTime>> + 'table {
            self.local_time
                .values()
                .cloned()
                .map(move |value| value.into_owned(&self))
        }
        pub fn loop_iter<'table>(&'table self) -> impl Iterator<Item = Result<Loop>> + 'table {
            self.r#loop
                .values()
                .cloned()
                .map(move |value| value.into_owned(&self))
        }
        pub fn lot_effectivity_iter<'table>(
            &'table self,
        ) -> impl Iterator<Item = Result<LotEffectivity>> + 'table {
            self.lot_effectivity
                .values()
                .cloned()
                .map(move |value| value.into_owned(&self))
        }
        pub fn manifold_solid_brep_iter<'table>(
            &'table self,
        ) -> impl Iterator<Item = Result<ManifoldSolidBrep>> + 'table {
            self.manifold_solid_brep
                .values()
                .cloned()
                .map(move |value| value.into_owned(&self))
        }
        pub fn manifold_surface_shape_representation_iter<'table>(
            &'table self,
        ) -> impl Iterator<Item = Result<ManifoldSurfaceShapeRepresentation>> + 'table {
            self.manifold_surface_shape_representation
                .values()
                .cloned()
                .map(move |value| value.into_owned(&self))
        }
        pub fn mapped_item_iter<'table>(
            &'table self,
        ) -> impl Iterator<Item = Result<MappedItem>> + 'table {
            self.mapped_item
                .values()
                .cloned()
                .map(move |value| value.into_owned(&self))
        }
        pub fn mass_measure_with_unit_iter<'table>(
            &'table self,
        ) -> impl Iterator<Item = Result<MassMeasureWithUnit>> + 'table {
            self.mass_measure_with_unit
                .values()
                .cloned()
                .map(move |value| value.into_owned(&self))
        }
        pub fn mass_unit_iter<'table>(
            &'table self,
        ) -> impl Iterator<Item = Result<MassUnit>> + 'table {
            self.mass_unit
                .values()
                .cloned()
                .map(move |value| value.into_owned(&self))
        }
        pub fn measure_with_unit_iter<'table>(
            &'table self,
        ) -> impl Iterator<Item = Result<MeasureWithUnit>> + 'table {
            self.measure_with_unit
                .values()
                .cloned()
                .map(move |value| value.into_owned(&self))
        }
        pub fn mechanical_context_iter<'table>(
            &'table self,
        ) -> impl Iterator<Item = Result<MechanicalContext>> + 'table {
            self.mechanical_context
                .values()
                .cloned()
                .map(move |value| value.into_owned(&self))
        }
        pub fn named_unit_iter<'table>(
            &'table self,
        ) -> impl Iterator<Item = Result<NamedUnit>> + 'table {
            self.named_unit
                .values()
                .cloned()
                .map(move |value| value.into_owned(&self))
        }
        pub fn next_assembly_usage_occurrence_iter<'table>(
            &'table self,
        ) -> impl Iterator<Item = Result<NextAssemblyUsageOccurrence>> + 'table {
            self.next_assembly_usage_occurrence
                .values()
                .cloned()
                .map(move |value| value.into_owned(&self))
        }
        pub fn offset_curve_3d_iter<'table>(
            &'table self,
        ) -> impl Iterator<Item = Result<OffsetCurve3D>> + 'table {
            self.offset_curve_3d
                .values()
                .cloned()
                .map(move |value| value.into_owned(&self))
        }
        pub fn offset_surface_iter<'table>(
            &'table self,
        ) -> impl Iterator<Item = Result<OffsetSurface>> + 'table {
            self.offset_surface
                .values()
                .cloned()
                .map(move |value| value.into_owned(&self))
        }
        pub fn open_shell_iter<'table>(
            &'table self,
        ) -> impl Iterator<Item = Result<OpenShell>> + 'table {
            self.open_shell
                .values()
                .cloned()
                .map(move |value| value.into_owned(&self))
        }
        pub fn ordinal_date_iter<'table>(
            &'table self,
        ) -> impl Iterator<Item = Result<OrdinalDate>> + 'table {
            self.ordinal_date
                .values()
                .cloned()
                .map(move |value| value.into_owned(&self))
        }
        pub fn organization_iter<'table>(
            &'table self,
        ) -> impl Iterator<Item = Result<Organization>> + 'table {
            self.organization
                .values()
                .cloned()
                .map(move |value| value.into_owned(&self))
        }
        pub fn organization_relationship_iter<'table>(
            &'table self,
        ) -> impl Iterator<Item = Result<OrganizationRelationship>> + 'table {
            self.organization_relationship
                .values()
                .cloned()
                .map(move |value| value.into_owned(&self))
        }
        pub fn organizational_address_iter<'table>(
            &'table self,
        ) -> impl Iterator<Item = Result<OrganizationalAddress>> + 'table {
            self.organizational_address
                .values()
                .cloned()
                .map(move |value| value.into_owned(&self))
        }
        pub fn organizational_project_iter<'table>(
            &'table self,
        ) -> impl Iterator<Item = Result<OrganizationalProject>> + 'table {
            self.organizational_project
                .values()
                .cloned()
                .map(move |value| value.into_owned(&self))
        }
        pub fn oriented_closed_shell_iter<'table>(
            &'table self,
        ) -> impl Iterator<Item = Result<OrientedClosedShell>> + 'table {
            self.oriented_closed_shell
                .values()
                .cloned()
                .map(move |value| value.into_owned(&self))
        }
        pub fn oriented_edge_iter<'table>(
            &'table self,
        ) -> impl Iterator<Item = Result<OrientedEdge>> + 'table {
            self.oriented_edge
                .values()
                .cloned()
                .map(move |value| value.into_owned(&self))
        }
        pub fn oriented_face_iter<'table>(
            &'table self,
        ) -> impl Iterator<Item = Result<OrientedFace>> + 'table {
            self.oriented_face
                .values()
                .cloned()
                .map(move |value| value.into_owned(&self))
        }
        pub fn oriented_open_shell_iter<'table>(
            &'table self,
        ) -> impl Iterator<Item = Result<OrientedOpenShell>> + 'table {
            self.oriented_open_shell
                .values()
                .cloned()
                .map(move |value| value.into_owned(&self))
        }
        pub fn oriented_path_iter<'table>(
            &'table self,
        ) -> impl Iterator<Item = Result<OrientedPath>> + 'table {
            self.oriented_path
                .values()
                .cloned()
                .map(move |value| value.into_owned(&self))
        }
        pub fn outer_boundary_curve_iter<'table>(
            &'table self,
        ) -> impl Iterator<Item = Result<OuterBoundaryCurve>> + 'table {
            self.outer_boundary_curve
                .values()
                .cloned()
                .map(move |value| value.into_owned(&self))
        }
        pub fn parabola_iter<'table>(
            &'table self,
        ) -> impl Iterator<Item = Result<Parabola>> + 'table {
            self.parabola
                .values()
                .cloned()
                .map(move |value| value.into_owned(&self))
        }
        pub fn parametric_representation_context_iter<'table>(
            &'table self,
        ) -> impl Iterator<Item = Result<ParametricRepresentationContext>> + 'table {
            self.parametric_representation_context
                .values()
                .cloned()
                .map(move |value| value.into_owned(&self))
        }
        pub fn path_iter<'table>(&'table self) -> impl Iterator<Item = Result<Path>> + 'table {
            self.path
                .values()
                .cloned()
                .map(move |value| value.into_owned(&self))
        }
        pub fn pcurve_iter<'table>(&'table self) -> impl Iterator<Item = Result<Pcurve>> + 'table {
            self.pcurve
                .values()
                .cloned()
                .map(move |value| value.into_owned(&self))
        }
        pub fn person_iter<'table>(&'table self) -> impl Iterator<Item = Result<Person>> + 'table {
            self.person
                .values()
                .cloned()
                .map(move |value| value.into_owned(&self))
        }
        pub fn person_and_organization_iter<'table>(
            &'table self,
        ) -> impl Iterator<Item = Result<PersonAndOrganization>> + 'table {
            self.person_and_organization
                .values()
                .cloned()
                .map(move |value| value.into_owned(&self))
        }
        pub fn person_and_organization_assignment_iter<'table>(
            &'table self,
        ) -> impl Iterator<Item = Result<PersonAndOrganizationAssignment>> + 'table {
            self.person_and_organization_assignment
                .values()
                .cloned()
                .map(move |value| value.into_owned(&self))
        }
        pub fn person_and_organization_role_iter<'table>(
            &'table self,
        ) -> impl Iterator<Item = Result<PersonAndOrganizationRole>> + 'table {
            self.person_and_organization_role
                .values()
                .cloned()
                .map(move |value| value.into_owned(&self))
        }
        pub fn personal_address_iter<'table>(
            &'table self,
        ) -> impl Iterator<Item = Result<PersonalAddress>> + 'table {
            self.personal_address
                .values()
                .cloned()
                .map(move |value| value.into_owned(&self))
        }
        pub fn placement_iter<'table>(
            &'table self,
        ) -> impl Iterator<Item = Result<Placement>> + 'table {
            self.placement
                .values()
                .cloned()
                .map(move |value| value.into_owned(&self))
        }
        pub fn plane_iter<'table>(&'table self) -> impl Iterator<Item = Result<Plane>> + 'table {
            self.plane
                .values()
                .cloned()
                .map(move |value| value.into_owned(&self))
        }
        pub fn plane_angle_measure_with_unit_iter<'table>(
            &'table self,
        ) -> impl Iterator<Item = Result<PlaneAngleMeasureWithUnit>> + 'table {
            self.plane_angle_measure_with_unit
                .values()
                .cloned()
                .map(move |value| value.into_owned(&self))
        }
        pub fn plane_angle_unit_iter<'table>(
            &'table self,
        ) -> impl Iterator<Item = Result<PlaneAngleUnit>> + 'table {
            self.plane_angle_unit
                .values()
                .cloned()
                .map(move |value| value.into_owned(&self))
        }
        pub fn point_iter<'table>(&'table self) -> impl Iterator<Item = Result<Point>> + 'table {
            self.point
                .values()
                .cloned()
                .map(move |value| value.into_owned(&self))
        }
        pub fn point_on_curve_iter<'table>(
            &'table self,
        ) -> impl Iterator<Item = Result<PointOnCurve>> + 'table {
            self.point_on_curve
                .values()
                .cloned()
                .map(move |value| value.into_owned(&self))
        }
        pub fn point_on_surface_iter<'table>(
            &'table self,
        ) -> impl Iterator<Item = Result<PointOnSurface>> + 'table {
            self.point_on_surface
                .values()
                .cloned()
                .map(move |value| value.into_owned(&self))
        }
        pub fn point_replica_iter<'table>(
            &'table self,
        ) -> impl Iterator<Item = Result<PointReplica>> + 'table {
            self.point_replica
                .values()
                .cloned()
                .map(move |value| value.into_owned(&self))
        }
        pub fn poly_loop_iter<'table>(
            &'table self,
        ) -> impl Iterator<Item = Result<PolyLoop>> + 'table {
            self.poly_loop
                .values()
                .cloned()
                .map(move |value| value.into_owned(&self))
        }
        pub fn polyline_iter<'table>(
            &'table self,
        ) -> impl Iterator<Item = Result<Polyline>> + 'table {
            self.polyline
                .values()
                .cloned()
                .map(move |value| value.into_owned(&self))
        }
        pub fn product_iter<'table>(
            &'table self,
        ) -> impl Iterator<Item = Result<Product>> + 'table {
            self.product
                .values()
                .cloned()
                .map(move |value| value.into_owned(&self))
        }
        pub fn product_category_iter<'table>(
            &'table self,
        ) -> impl Iterator<Item = Result<ProductCategory>> + 'table {
            self.product_category
                .values()
                .cloned()
                .map(move |value| value.into_owned(&self))
        }
        pub fn product_category_relationship_iter<'table>(
            &'table self,
        ) -> impl Iterator<Item = Result<ProductCategoryRelationship>> + 'table {
            self.product_category_relationship
                .values()
                .cloned()
                .map(move |value| value.into_owned(&self))
        }
        pub fn product_concept_iter<'table>(
            &'table self,
        ) -> impl Iterator<Item = Result<ProductConcept>> + 'table {
            self.product_concept
                .values()
                .cloned()
                .map(move |value| value.into_owned(&self))
        }
        pub fn product_concept_context_iter<'table>(
            &'table self,
        ) -> impl Iterator<Item = Result<ProductConceptContext>> + 'table {
            self.product_concept_context
                .values()
                .cloned()
                .map(move |value| value.into_owned(&self))
        }
        pub fn product_context_iter<'table>(
            &'table self,
        ) -> impl Iterator<Item = Result<ProductContext>> + 'table {
            self.product_context
                .values()
                .cloned()
                .map(move |value| value.into_owned(&self))
        }
        pub fn product_definition_iter<'table>(
            &'table self,
        ) -> impl Iterator<Item = Result<ProductDefinition>> + 'table {
            self.product_definition
                .values()
                .cloned()
                .map(move |value| value.into_owned(&self))
        }
        pub fn product_definition_context_iter<'table>(
            &'table self,
        ) -> impl Iterator<Item = Result<ProductDefinitionContext>> + 'table {
            self.product_definition_context
                .values()
                .cloned()
                .map(move |value| value.into_owned(&self))
        }
        pub fn product_definition_effectivity_iter<'table>(
            &'table self,
        ) -> impl Iterator<Item = Result<ProductDefinitionEffectivity>> + 'table {
            self.product_definition_effectivity
                .values()
                .cloned()
                .map(move |value| value.into_owned(&self))
        }
        pub fn product_definition_formation_iter<'table>(
            &'table self,
        ) -> impl Iterator<Item = Result<ProductDefinitionFormation>> + 'table {
            self.product_definition_formation
                .values()
                .cloned()
                .map(move |value| value.into_owned(&self))
        }
        pub fn product_definition_formation_with_specified_source_iter<'table>(
            &'table self,
        ) -> impl Iterator<Item = Result<ProductDefinitionFormationWithSpecifiedSource>> + 'table
        {
            self.product_definition_formation_with_specified_source
                .values()
                .cloned()
                .map(move |value| value.into_owned(&self))
        }
        pub fn product_definition_relationship_iter<'table>(
            &'table self,
        ) -> impl Iterator<Item = Result<ProductDefinitionRelationship>> + 'table {
            self.product_definition_relationship
                .values()
                .cloned()
                .map(move |value| value.into_owned(&self))
        }
        pub fn product_definition_shape_iter<'table>(
            &'table self,
        ) -> impl Iterator<Item = Result<ProductDefinitionShape>> + 'table {
            self.product_definition_shape
                .values()
                .cloned()
                .map(move |value| value.into_owned(&self))
        }
        pub fn product_definition_usage_iter<'table>(
            &'table self,
        ) -> impl Iterator<Item = Result<ProductDefinitionUsage>> + 'table {
            self.product_definition_usage
                .values()
                .cloned()
                .map(move |value| value.into_owned(&self))
        }
        pub fn product_definition_with_associated_documents_iter<'table>(
            &'table self,
        ) -> impl Iterator<Item = Result<ProductDefinitionWithAssociatedDocuments>> + 'table
        {
            self.product_definition_with_associated_documents
                .values()
                .cloned()
                .map(move |value| value.into_owned(&self))
        }
        pub fn product_related_product_category_iter<'table>(
            &'table self,
        ) -> impl Iterator<Item = Result<ProductRelatedProductCategory>> + 'table {
            self.product_related_product_category
                .values()
                .cloned()
                .map(move |value| value.into_owned(&self))
        }
        pub fn promissory_usage_occurrence_iter<'table>(
            &'table self,
        ) -> impl Iterator<Item = Result<PromissoryUsageOccurrence>> + 'table {
            self.promissory_usage_occurrence
                .values()
                .cloned()
                .map(move |value| value.into_owned(&self))
        }
        pub fn property_definition_iter<'table>(
            &'table self,
        ) -> impl Iterator<Item = Result<PropertyDefinition>> + 'table {
            self.property_definition
                .values()
                .cloned()
                .map(move |value| value.into_owned(&self))
        }
        pub fn property_definition_representation_iter<'table>(
            &'table self,
        ) -> impl Iterator<Item = Result<PropertyDefinitionRepresentation>> + 'table {
            self.property_definition_representation
                .values()
                .cloned()
                .map(move |value| value.into_owned(&self))
        }
        pub fn quantified_assembly_component_usage_iter<'table>(
            &'table self,
        ) -> impl Iterator<Item = Result<QuantifiedAssemblyComponentUsage>> + 'table {
            self.quantified_assembly_component_usage
                .values()
                .cloned()
                .map(move |value| value.into_owned(&self))
        }
        pub fn quasi_uniform_curve_iter<'table>(
            &'table self,
        ) -> impl Iterator<Item = Result<QuasiUniformCurve>> + 'table {
            self.quasi_uniform_curve
                .values()
                .cloned()
                .map(move |value| value.into_owned(&self))
        }
        pub fn quasi_uniform_surface_iter<'table>(
            &'table self,
        ) -> impl Iterator<Item = Result<QuasiUniformSurface>> + 'table {
            self.quasi_uniform_surface
                .values()
                .cloned()
                .map(move |value| value.into_owned(&self))
        }
        pub fn rational_b_spline_curve_iter<'table>(
            &'table self,
        ) -> impl Iterator<Item = Result<RationalBSplineCurve>> + 'table {
            self.rational_b_spline_curve
                .values()
                .cloned()
                .map(move |value| value.into_owned(&self))
        }
        pub fn rational_b_spline_surface_iter<'table>(
            &'table self,
        ) -> impl Iterator<Item = Result<RationalBSplineSurface>> + 'table {
            self.rational_b_spline_surface
                .values()
                .cloned()
                .map(move |value| value.into_owned(&self))
        }
        pub fn rectangular_composite_surface_iter<'table>(
            &'table self,
        ) -> impl Iterator<Item = Result<RectangularCompositeSurface>> + 'table {
            self.rectangular_composite_surface
                .values()
                .cloned()
                .map(move |value| value.into_owned(&self))
        }
        pub fn rectangular_trimmed_surface_iter<'table>(
            &'table self,
        ) -> impl Iterator<Item = Result<RectangularTrimmedSurface>> + 'table {
            self.rectangular_trimmed_surface
                .values()
                .cloned()
                .map(move |value| value.into_owned(&self))
        }
        pub fn reparametrised_composite_curve_segment_iter<'table>(
            &'table self,
        ) -> impl Iterator<Item = Result<ReparametrisedCompositeCurveSegment>> + 'table {
            self.reparametrised_composite_curve_segment
                .values()
                .cloned()
                .map(move |value| value.into_owned(&self))
        }
        pub fn representation_iter<'table>(
            &'table self,
        ) -> impl Iterator<Item = Result<Representation>> + 'table {
            self.representation
                .values()
                .cloned()
                .map(move |value| value.into_owned(&self))
        }
        pub fn representation_context_iter<'table>(
            &'table self,
        ) -> impl Iterator<Item = Result<RepresentationContext>> + 'table {
            self.representation_context
                .values()
                .cloned()
                .map(move |value| value.into_owned(&self))
        }
        pub fn representation_item_iter<'table>(
            &'table self,
        ) -> impl Iterator<Item = Result<RepresentationItem>> + 'table {
            self.representation_item
                .values()
                .cloned()
                .map(move |value| value.into_owned(&self))
        }
        pub fn representation_map_iter<'table>(
            &'table self,
        ) -> impl Iterator<Item = Result<RepresentationMap>> + 'table {
            self.representation_map
                .values()
                .cloned()
                .map(move |value| value.into_owned(&self))
        }
        pub fn representation_relationship_iter<'table>(
            &'table self,
        ) -> impl Iterator<Item = Result<RepresentationRelationship>> + 'table {
            self.representation_relationship
                .values()
                .cloned()
                .map(move |value| value.into_owned(&self))
        }
        pub fn representation_relationship_with_transformation_iter<'table>(
            &'table self,
        ) -> impl Iterator<Item = Result<RepresentationRelationshipWithTransformation>> + 'table
        {
            self.representation_relationship_with_transformation
                .values()
                .cloned()
                .map(move |value| value.into_owned(&self))
        }
        pub fn seam_curve_iter<'table>(
            &'table self,
        ) -> impl Iterator<Item = Result<SeamCurve>> + 'table {
            self.seam_curve
                .values()
                .cloned()
                .map(move |value| value.into_owned(&self))
        }
        pub fn security_classification_iter<'table>(
            &'table self,
        ) -> impl Iterator<Item = Result<SecurityClassification>> + 'table {
            self.security_classification
                .values()
                .cloned()
                .map(move |value| value.into_owned(&self))
        }
        pub fn security_classification_assignment_iter<'table>(
            &'table self,
        ) -> impl Iterator<Item = Result<SecurityClassificationAssignment>> + 'table {
            self.security_classification_assignment
                .values()
                .cloned()
                .map(move |value| value.into_owned(&self))
        }
        pub fn security_classification_level_iter<'table>(
            &'table self,
        ) -> impl Iterator<Item = Result<SecurityClassificationLevel>> + 'table {
            self.security_classification_level
                .values()
                .cloned()
                .map(move |value| value.into_owned(&self))
        }
        pub fn serial_numbered_effectivity_iter<'table>(
            &'table self,
        ) -> impl Iterator<Item = Result<SerialNumberedEffectivity>> + 'table {
            self.serial_numbered_effectivity
                .values()
                .cloned()
                .map(move |value| value.into_owned(&self))
        }
        pub fn shape_aspect_iter<'table>(
            &'table self,
        ) -> impl Iterator<Item = Result<ShapeAspect>> + 'table {
            self.shape_aspect
                .values()
                .cloned()
                .map(move |value| value.into_owned(&self))
        }
        pub fn shape_aspect_relationship_iter<'table>(
            &'table self,
        ) -> impl Iterator<Item = Result<ShapeAspectRelationship>> + 'table {
            self.shape_aspect_relationship
                .values()
                .cloned()
                .map(move |value| value.into_owned(&self))
        }
        pub fn shape_definition_representation_iter<'table>(
            &'table self,
        ) -> impl Iterator<Item = Result<ShapeDefinitionRepresentation>> + 'table {
            self.shape_definition_representation
                .values()
                .cloned()
                .map(move |value| value.into_owned(&self))
        }
        pub fn shape_representation_iter<'table>(
            &'table self,
        ) -> impl Iterator<Item = Result<ShapeRepresentation>> + 'table {
            self.shape_representation
                .values()
                .cloned()
                .map(move |value| value.into_owned(&self))
        }
        pub fn shape_representation_relationship_iter<'table>(
            &'table self,
        ) -> impl Iterator<Item = Result<ShapeRepresentationRelationship>> + 'table {
            self.shape_representation_relationship
                .values()
                .cloned()
                .map(move |value| value.into_owned(&self))
        }
        pub fn shell_based_surface_model_iter<'table>(
            &'table self,
        ) -> impl Iterator<Item = Result<ShellBasedSurfaceModel>> + 'table {
            self.shell_based_surface_model
                .values()
                .cloned()
                .map(move |value| value.into_owned(&self))
        }
        pub fn shell_based_wireframe_model_iter<'table>(
            &'table self,
        ) -> impl Iterator<Item = Result<ShellBasedWireframeModel>> + 'table {
            self.shell_based_wireframe_model
                .values()
                .cloned()
                .map(move |value| value.into_owned(&self))
        }
        pub fn shell_based_wireframe_shape_representation_iter<'table>(
            &'table self,
        ) -> impl Iterator<Item = Result<ShellBasedWireframeShapeRepresentation>> + 'table {
            self.shell_based_wireframe_shape_representation
                .values()
                .cloned()
                .map(move |value| value.into_owned(&self))
        }
        pub fn si_unit_iter<'table>(&'table self) -> impl Iterator<Item = Result<SiUnit>> + 'table {
            self.si_unit
                .values()
                .cloned()
                .map(move |value| value.into_owned(&self))
        }
        pub fn solid_angle_measure_with_unit_iter<'table>(
            &'table self,
        ) -> impl Iterator<Item = Result<SolidAngleMeasureWithUnit>> + 'table {
            self.solid_angle_measure_with_unit
                .values()
                .cloned()
                .map(move |value| value.into_owned(&self))
        }
        pub fn solid_angle_unit_iter<'table>(
            &'table self,
        ) -> impl Iterator<Item = Result<SolidAngleUnit>> + 'table {
            self.solid_angle_unit
                .values()
                .cloned()
                .map(move |value| value.into_owned(&self))
        }
        pub fn solid_model_iter<'table>(
            &'table self,
        ) -> impl Iterator<Item = Result<SolidModel>> + 'table {
            self.solid_model
                .values()
                .cloned()
                .map(move |value| value.into_owned(&self))
        }
        pub fn specified_higher_usage_occurrence_iter<'table>(
            &'table self,
        ) -> impl Iterator<Item = Result<SpecifiedHigherUsageOccurrence>> + 'table {
            self.specified_higher_usage_occurrence
                .values()
                .cloned()
                .map(move |value| value.into_owned(&self))
        }
        pub fn spherical_surface_iter<'table>(
            &'table self,
        ) -> impl Iterator<Item = Result<SphericalSurface>> + 'table {
            self.spherical_surface
                .values()
                .cloned()
                .map(move |value| value.into_owned(&self))
        }
        pub fn start_request_iter<'table>(
            &'table self,
        ) -> impl Iterator<Item = Result<StartRequest>> + 'table {
            self.start_request
                .values()
                .cloned()
                .map(move |value| value.into_owned(&self))
        }
        pub fn start_work_iter<'table>(
            &'table self,
        ) -> impl Iterator<Item = Result<StartWork>> + 'table {
            self.start_work
                .values()
                .cloned()
                .map(move |value| value.into_owned(&self))
        }
        pub fn supplied_part_relationship_iter<'table>(
            &'table self,
        ) -> impl Iterator<Item = Result<SuppliedPartRelationship>> + 'table {
            self.supplied_part_relationship
                .values()
                .cloned()
                .map(move |value| value.into_owned(&self))
        }
        pub fn surface_iter<'table>(
            &'table self,
        ) -> impl Iterator<Item = Result<Surface>> + 'table {
            self.surface
                .values()
                .cloned()
                .map(move |value| value.into_owned(&self))
        }
        pub fn surface_curve_iter<'table>(
            &'table self,
        ) -> impl Iterator<Item = Result<SurfaceCurve>> + 'table {
            self.surface_curve
                .values()
                .cloned()
                .map(move |value| value.into_owned(&self))
        }
        pub fn surface_of_linear_extrusion_iter<'table>(
            &'table self,
        ) -> impl Iterator<Item = Result<SurfaceOfLinearExtrusion>> + 'table {
            self.surface_of_linear_extrusion
                .values()
                .cloned()
                .map(move |value| value.into_owned(&self))
        }
        pub fn surface_of_revolution_iter<'table>(
            &'table self,
        ) -> impl Iterator<Item = Result<SurfaceOfRevolution>> + 'table {
            self.surface_of_revolution
                .values()
                .cloned()
                .map(move |value| value.into_owned(&self))
        }
        pub fn surface_patch_iter<'table>(
            &'table self,
        ) -> impl Iterator<Item = Result<SurfacePatch>> + 'table {
            self.surface_patch
                .values()
                .cloned()
                .map(move |value| value.into_owned(&self))
        }
        pub fn surface_replica_iter<'table>(
            &'table self,
        ) -> impl Iterator<Item = Result<SurfaceReplica>> + 'table {
            self.surface_replica
                .values()
                .cloned()
                .map(move |value| value.into_owned(&self))
        }
        pub fn swept_surface_iter<'table>(
            &'table self,
        ) -> impl Iterator<Item = Result<SweptSurface>> + 'table {
            self.swept_surface
                .values()
                .cloned()
                .map(move |value| value.into_owned(&self))
        }
        pub fn topological_representation_item_iter<'table>(
            &'table self,
        ) -> impl Iterator<Item = Result<TopologicalRepresentationItem>> + 'table {
            self.topological_representation_item
                .values()
                .cloned()
                .map(move |value| value.into_owned(&self))
        }
        pub fn toroidal_surface_iter<'table>(
            &'table self,
        ) -> impl Iterator<Item = Result<ToroidalSurface>> + 'table {
            self.toroidal_surface
                .values()
                .cloned()
                .map(move |value| value.into_owned(&self))
        }
        pub fn trimmed_curve_iter<'table>(
            &'table self,
        ) -> impl Iterator<Item = Result<TrimmedCurve>> + 'table {
            self.trimmed_curve
                .values()
                .cloned()
                .map(move |value| value.into_owned(&self))
        }
        pub fn uncertainty_measure_with_unit_iter<'table>(
            &'table self,
        ) -> impl Iterator<Item = Result<UncertaintyMeasureWithUnit>> + 'table {
            self.uncertainty_measure_with_unit
                .values()
                .cloned()
                .map(move |value| value.into_owned(&self))
        }
        pub fn uniform_curve_iter<'table>(
            &'table self,
        ) -> impl Iterator<Item = Result<UniformCurve>> + 'table {
            self.uniform_curve
                .values()
                .cloned()
                .map(move |value| value.into_owned(&self))
        }
        pub fn uniform_surface_iter<'table>(
            &'table self,
        ) -> impl Iterator<Item = Result<UniformSurface>> + 'table {
            self.uniform_surface
                .values()
                .cloned()
                .map(move |value| value.into_owned(&self))
        }
        pub fn vector_iter<'table>(&'table self) -> impl Iterator<Item = Result<Vector>> + 'table {
            self.vector
                .values()
                .cloned()
                .map(move |value| value.into_owned(&self))
        }
        pub fn versioned_action_request_iter<'table>(
            &'table self,
        ) -> impl Iterator<Item = Result<VersionedActionRequest>> + 'table {
            self.versioned_action_request
                .values()
                .cloned()
                .map(move |value| value.into_owned(&self))
        }
        pub fn vertex_iter<'table>(&'table self) -> impl Iterator<Item = Result<Vertex>> + 'table {
            self.vertex
                .values()
                .cloned()
                .map(move |value| value.into_owned(&self))
        }
        pub fn vertex_loop_iter<'table>(
            &'table self,
        ) -> impl Iterator<Item = Result<VertexLoop>> + 'table {
            self.vertex_loop
                .values()
                .cloned()
                .map(move |value| value.into_owned(&self))
        }
        pub fn vertex_point_iter<'table>(
            &'table self,
        ) -> impl Iterator<Item = Result<VertexPoint>> + 'table {
            self.vertex_point
                .values()
                .cloned()
                .map(move |value| value.into_owned(&self))
        }
        pub fn vertex_shell_iter<'table>(
            &'table self,
        ) -> impl Iterator<Item = Result<VertexShell>> + 'table {
            self.vertex_shell
                .values()
                .cloned()
                .map(move |value| value.into_owned(&self))
        }
        pub fn volume_measure_with_unit_iter<'table>(
            &'table self,
        ) -> impl Iterator<Item = Result<VolumeMeasureWithUnit>> + 'table {
            self.volume_measure_with_unit
                .values()
                .cloned()
                .map(move |value| value.into_owned(&self))
        }
        pub fn volume_unit_iter<'table>(
            &'table self,
        ) -> impl Iterator<Item = Result<VolumeUnit>> + 'table {
            self.volume_unit
                .values()
                .cloned()
                .map(move |value| value.into_owned(&self))
        }
        pub fn week_of_year_and_day_date_iter<'table>(
            &'table self,
        ) -> impl Iterator<Item = Result<WeekOfYearAndDayDate>> + 'table {
            self.week_of_year_and_day_date
                .values()
                .cloned()
                .map(move |value| value.into_owned(&self))
        }
        pub fn wire_shell_iter<'table>(
            &'table self,
        ) -> impl Iterator<Item = Result<WireShell>> + 'table {
            self.wire_shell
                .values()
                .cloned()
                .map(move |value| value.into_owned(&self))
        }
        pub fn approved_item_iter<'table>(
            &'table self,
        ) -> impl Iterator<Item = Result<ApprovedItem>> + 'table {
            self.approved_item
                .values()
                .cloned()
                .map(move |value| value.into_owned(&self))
        }
        pub fn area_measure_iter<'table>(
            &'table self,
        ) -> impl Iterator<Item = Result<AreaMeasure>> + 'table {
            self.area_measure
                .values()
                .cloned()
                .map(move |value| value.into_owned(&self))
        }
        pub fn axis2_placement_iter<'table>(
            &'table self,
        ) -> impl Iterator<Item = Result<Axis2Placement>> + 'table {
            self.axis2_placement
                .values()
                .cloned()
                .map(move |value| value.into_owned(&self))
        }
        pub fn boolean_operand_iter<'table>(
            &'table self,
        ) -> impl Iterator<Item = Result<BooleanOperand>> + 'table {
            self.boolean_operand
                .values()
                .cloned()
                .map(move |value| value.into_owned(&self))
        }
        pub fn certified_item_iter<'table>(
            &'table self,
        ) -> impl Iterator<Item = Result<CertifiedItem>> + 'table {
            self.certified_item
                .values()
                .cloned()
                .map(move |value| value.into_owned(&self))
        }
        pub fn change_request_item_iter<'table>(
            &'table self,
        ) -> impl Iterator<Item = Result<ChangeRequestItem>> + 'table {
            self.change_request_item
                .values()
                .cloned()
                .map(move |value| value.into_owned(&self))
        }
        pub fn characterized_definition_iter<'table>(
            &'table self,
        ) -> impl Iterator<Item = Result<CharacterizedDefinition>> + 'table {
            self.characterized_definition
                .values()
                .cloned()
                .map(move |value| value.into_owned(&self))
        }
        pub fn characterized_product_definition_iter<'table>(
            &'table self,
        ) -> impl Iterator<Item = Result<CharacterizedProductDefinition>> + 'table {
            self.characterized_product_definition
                .values()
                .cloned()
                .map(move |value| value.into_owned(&self))
        }
        pub fn classified_item_iter<'table>(
            &'table self,
        ) -> impl Iterator<Item = Result<ClassifiedItem>> + 'table {
            self.classified_item
                .values()
                .cloned()
                .map(move |value| value.into_owned(&self))
        }
        pub fn context_dependent_measure_iter<'table>(
            &'table self,
        ) -> impl Iterator<Item = Result<ContextDependentMeasure>> + 'table {
            self.context_dependent_measure
                .values()
                .cloned()
                .map(move |value| value.into_owned(&self))
        }
        pub fn contracted_item_iter<'table>(
            &'table self,
        ) -> impl Iterator<Item = Result<ContractedItem>> + 'table {
            self.contracted_item
                .values()
                .cloned()
                .map(move |value| value.into_owned(&self))
        }
        pub fn count_measure_iter<'table>(
            &'table self,
        ) -> impl Iterator<Item = Result<CountMeasure>> + 'table {
            self.count_measure
                .values()
                .cloned()
                .map(move |value| value.into_owned(&self))
        }
        pub fn curve_on_surface_iter<'table>(
            &'table self,
        ) -> impl Iterator<Item = Result<CurveOnSurface>> + 'table {
            self.curve_on_surface
                .values()
                .cloned()
                .map(move |value| value.into_owned(&self))
        }
        pub fn date_time_item_iter<'table>(
            &'table self,
        ) -> impl Iterator<Item = Result<DateTimeItem>> + 'table {
            self.date_time_item
                .values()
                .cloned()
                .map(move |value| value.into_owned(&self))
        }
        pub fn date_time_select_iter<'table>(
            &'table self,
        ) -> impl Iterator<Item = Result<DateTimeSelect>> + 'table {
            self.date_time_select
                .values()
                .cloned()
                .map(move |value| value.into_owned(&self))
        }
        pub fn day_in_month_number_iter<'table>(
            &'table self,
        ) -> impl Iterator<Item = Result<DayInMonthNumber>> + 'table {
            self.day_in_month_number
                .values()
                .cloned()
                .map(move |value| value.into_owned(&self))
        }
        pub fn day_in_week_number_iter<'table>(
            &'table self,
        ) -> impl Iterator<Item = Result<DayInWeekNumber>> + 'table {
            self.day_in_week_number
                .values()
                .cloned()
                .map(move |value| value.into_owned(&self))
        }
        pub fn day_in_year_number_iter<'table>(
            &'table self,
        ) -> impl Iterator<Item = Result<DayInYearNumber>> + 'table {
            self.day_in_year_number
                .values()
                .cloned()
                .map(move |value| value.into_owned(&self))
        }
        pub fn descriptive_measure_iter<'table>(
            &'table self,
        ) -> impl Iterator<Item = Result<DescriptiveMeasure>> + 'table {
            self.descriptive_measure
                .values()
                .cloned()
                .map(move |value| value.into_owned(&self))
        }
        pub fn dimension_count_iter<'table>(
            &'table self,
        ) -> impl Iterator<Item = Result<DimensionCount>> + 'table {
            self.dimension_count
                .values()
                .cloned()
                .map(move |value| value.into_owned(&self))
        }
        pub fn founded_item_select_iter<'table>(
            &'table self,
        ) -> impl Iterator<Item = Result<FoundedItemSelect>> + 'table {
            self.founded_item_select
                .values()
                .cloned()
                .map(move |value| value.into_owned(&self))
        }
        pub fn geometric_set_select_iter<'table>(
            &'table self,
        ) -> impl Iterator<Item = Result<GeometricSetSelect>> + 'table {
            self.geometric_set_select
                .values()
                .cloned()
                .map(move |value| value.into_owned(&self))
        }
        pub fn hour_in_day_iter<'table>(
            &'table self,
        ) -> impl Iterator<Item = Result<HourInDay>> + 'table {
            self.hour_in_day
                .values()
                .cloned()
                .map(move |value| value.into_owned(&self))
        }
        pub fn identifier_iter<'table>(
            &'table self,
        ) -> impl Iterator<Item = Result<Identifier>> + 'table {
            self.identifier
                .values()
                .cloned()
                .map(move |value| value.into_owned(&self))
        }
        pub fn label_iter<'table>(&'table self) -> impl Iterator<Item = Result<Label>> + 'table {
            self.label
                .values()
                .cloned()
                .map(move |value| value.into_owned(&self))
        }
        pub fn length_measure_iter<'table>(
            &'table self,
        ) -> impl Iterator<Item = Result<LengthMeasure>> + 'table {
            self.length_measure
                .values()
                .cloned()
                .map(move |value| value.into_owned(&self))
        }
        pub fn list_of_reversible_topology_item_iter<'table>(
            &'table self,
        ) -> impl Iterator<Item = Result<ListOfReversibleTopologyItem>> + 'table {
            self.list_of_reversible_topology_item
                .values()
                .cloned()
                .map(move |value| value.into_owned(&self))
        }
        pub fn mass_measure_iter<'table>(
            &'table self,
        ) -> impl Iterator<Item = Result<MassMeasure>> + 'table {
            self.mass_measure
                .values()
                .cloned()
                .map(move |value| value.into_owned(&self))
        }
        pub fn measure_value_iter<'table>(
            &'table self,
        ) -> impl Iterator<Item = Result<MeasureValue>> + 'table {
            self.measure_value
                .values()
                .cloned()
                .map(move |value| value.into_owned(&self))
        }
        pub fn minute_in_hour_iter<'table>(
            &'table self,
        ) -> impl Iterator<Item = Result<MinuteInHour>> + 'table {
            self.minute_in_hour
                .values()
                .cloned()
                .map(move |value| value.into_owned(&self))
        }
        pub fn month_in_year_number_iter<'table>(
            &'table self,
        ) -> impl Iterator<Item = Result<MonthInYearNumber>> + 'table {
            self.month_in_year_number
                .values()
                .cloned()
                .map(move |value| value.into_owned(&self))
        }
        pub fn parameter_value_iter<'table>(
            &'table self,
        ) -> impl Iterator<Item = Result<ParameterValue>> + 'table {
            self.parameter_value
                .values()
                .cloned()
                .map(move |value| value.into_owned(&self))
        }
        pub fn pcurve_or_surface_iter<'table>(
            &'table self,
        ) -> impl Iterator<Item = Result<PcurveOrSurface>> + 'table {
            self.pcurve_or_surface
                .values()
                .cloned()
                .map(move |value| value.into_owned(&self))
        }
        pub fn person_organization_item_iter<'table>(
            &'table self,
        ) -> impl Iterator<Item = Result<PersonOrganizationItem>> + 'table {
            self.person_organization_item
                .values()
                .cloned()
                .map(move |value| value.into_owned(&self))
        }
        pub fn person_organization_select_iter<'table>(
            &'table self,
        ) -> impl Iterator<Item = Result<PersonOrganizationSelect>> + 'table {
            self.person_organization_select
                .values()
                .cloned()
                .map(move |value| value.into_owned(&self))
        }
        pub fn plane_angle_measure_iter<'table>(
            &'table self,
        ) -> impl Iterator<Item = Result<PlaneAngleMeasure>> + 'table {
            self.plane_angle_measure
                .values()
                .cloned()
                .map(move |value| value.into_owned(&self))
        }
        pub fn positive_length_measure_iter<'table>(
            &'table self,
        ) -> impl Iterator<Item = Result<PositiveLengthMeasure>> + 'table {
            self.positive_length_measure
                .values()
                .cloned()
                .map(move |value| value.into_owned(&self))
        }
        pub fn positive_plane_angle_measure_iter<'table>(
            &'table self,
        ) -> impl Iterator<Item = Result<PositivePlaneAngleMeasure>> + 'table {
            self.positive_plane_angle_measure
                .values()
                .cloned()
                .map(move |value| value.into_owned(&self))
        }
        pub fn reversible_topology_iter<'table>(
            &'table self,
        ) -> impl Iterator<Item = Result<ReversibleTopology>> + 'table {
            self.reversible_topology
                .values()
                .cloned()
                .map(move |value| value.into_owned(&self))
        }
        pub fn reversible_topology_item_iter<'table>(
            &'table self,
        ) -> impl Iterator<Item = Result<ReversibleTopologyItem>> + 'table {
            self.reversible_topology_item
                .values()
                .cloned()
                .map(move |value| value.into_owned(&self))
        }
        pub fn second_in_minute_iter<'table>(
            &'table self,
        ) -> impl Iterator<Item = Result<SecondInMinute>> + 'table {
            self.second_in_minute
                .values()
                .cloned()
                .map(move |value| value.into_owned(&self))
        }
        pub fn set_of_reversible_topology_item_iter<'table>(
            &'table self,
        ) -> impl Iterator<Item = Result<SetOfReversibleTopologyItem>> + 'table {
            self.set_of_reversible_topology_item
                .values()
                .cloned()
                .map(move |value| value.into_owned(&self))
        }
        pub fn shape_definition_iter<'table>(
            &'table self,
        ) -> impl Iterator<Item = Result<ShapeDefinition>> + 'table {
            self.shape_definition
                .values()
                .cloned()
                .map(move |value| value.into_owned(&self))
        }
        pub fn shell_iter<'table>(&'table self) -> impl Iterator<Item = Result<Shell>> + 'table {
            self.shell
                .values()
                .cloned()
                .map(move |value| value.into_owned(&self))
        }
        pub fn solid_angle_measure_iter<'table>(
            &'table self,
        ) -> impl Iterator<Item = Result<SolidAngleMeasure>> + 'table {
            self.solid_angle_measure
                .values()
                .cloned()
                .map(move |value| value.into_owned(&self))
        }
        pub fn specified_item_iter<'table>(
            &'table self,
        ) -> impl Iterator<Item = Result<SpecifiedItem>> + 'table {
            self.specified_item
                .values()
                .cloned()
                .map(move |value| value.into_owned(&self))
        }
        pub fn start_request_item_iter<'table>(
            &'table self,
        ) -> impl Iterator<Item = Result<StartRequestItem>> + 'table {
            self.start_request_item
                .values()
                .cloned()
                .map(move |value| value.into_owned(&self))
        }
        pub fn supported_item_iter<'table>(
            &'table self,
        ) -> impl Iterator<Item = Result<SupportedItem>> + 'table {
            self.supported_item
                .values()
                .cloned()
                .map(move |value| value.into_owned(&self))
        }
        pub fn surface_model_iter<'table>(
            &'table self,
        ) -> impl Iterator<Item = Result<SurfaceModel>> + 'table {
            self.surface_model
                .values()
                .cloned()
                .map(move |value| value.into_owned(&self))
        }
        pub fn text_iter<'table>(&'table self) -> impl Iterator<Item = Result<Text>> + 'table {
            self.text
                .values()
                .cloned()
                .map(move |value| value.into_owned(&self))
        }
        pub fn transformation_iter<'table>(
            &'table self,
        ) -> impl Iterator<Item = Result<Transformation>> + 'table {
            self.transformation
                .values()
                .cloned()
                .map(move |value| value.into_owned(&self))
        }
        pub fn trimming_select_iter<'table>(
            &'table self,
        ) -> impl Iterator<Item = Result<TrimmingSelect>> + 'table {
            self.trimming_select
                .values()
                .cloned()
                .map(move |value| value.into_owned(&self))
        }
        pub fn unit_iter<'table>(&'table self) -> impl Iterator<Item = Result<Unit>> + 'table {
            self.unit
                .values()
                .cloned()
                .map(move |value| value.into_owned(&self))
        }
        pub fn vector_or_direction_iter<'table>(
            &'table self,
        ) -> impl Iterator<Item = Result<VectorOrDirection>> + 'table {
            self.vector_or_direction
                .values()
                .cloned()
                .map(move |value| value.into_owned(&self))
        }
        pub fn volume_measure_iter<'table>(
            &'table self,
        ) -> impl Iterator<Item = Result<VolumeMeasure>> + 'table {
            self.volume_measure
                .values()
                .cloned()
                .map(move |value| value.into_owned(&self))
        }
        pub fn week_in_year_number_iter<'table>(
            &'table self,
        ) -> impl Iterator<Item = Result<WeekInYearNumber>> + 'table {
            self.week_in_year_number
                .values()
                .cloned()
                .map(move |value| value.into_owned(&self))
        }
        pub fn wireframe_model_iter<'table>(
            &'table self,
        ) -> impl Iterator<Item = Result<WireframeModel>> + 'table {
            self.wireframe_model
                .values()
                .cloned()
                .map(move |value| value.into_owned(&self))
        }
        pub fn work_item_iter<'table>(
            &'table self,
        ) -> impl Iterator<Item = Result<WorkItem>> + 'table {
            self.work_item
                .values()
                .cloned()
                .map(move |value| value.into_owned(&self))
        }
        pub fn year_number_iter<'table>(
            &'table self,
        ) -> impl Iterator<Item = Result<YearNumber>> + 'table {
            self.year_number
                .values()
                .cloned()
                .map(move |value| value.into_owned(&self))
=======
        pub fn action_holders(&self) -> &HashMap<u64, as_holder!(Action)> {
            &self.action
        }
        pub fn action_assignment_holders(&self) -> &HashMap<u64, as_holder!(ActionAssignment)> {
            &self.action_assignment
        }
        pub fn action_directive_holders(&self) -> &HashMap<u64, as_holder!(ActionDirective)> {
            &self.action_directive
        }
        pub fn action_method_holders(&self) -> &HashMap<u64, as_holder!(ActionMethod)> {
            &self.action_method
        }
        pub fn action_request_assignment_holders(
            &self,
        ) -> &HashMap<u64, as_holder!(ActionRequestAssignment)> {
            &self.action_request_assignment
        }
        pub fn action_request_solution_holders(
            &self,
        ) -> &HashMap<u64, as_holder!(ActionRequestSolution)> {
            &self.action_request_solution
        }
        pub fn action_request_status_holders(
            &self,
        ) -> &HashMap<u64, as_holder!(ActionRequestStatus)> {
            &self.action_request_status
        }
        pub fn action_status_holders(&self) -> &HashMap<u64, as_holder!(ActionStatus)> {
            &self.action_status
        }
        pub fn address_holders(&self) -> &HashMap<u64, as_holder!(Address)> {
            &self.address
        }
        pub fn advanced_brep_shape_representation_holders(
            &self,
        ) -> &HashMap<u64, as_holder!(AdvancedBrepShapeRepresentation)> {
            &self.advanced_brep_shape_representation
        }
        pub fn advanced_face_holders(&self) -> &HashMap<u64, as_holder!(AdvancedFace)> {
            &self.advanced_face
        }
        pub fn alternate_product_relationship_holders(
            &self,
        ) -> &HashMap<u64, as_holder!(AlternateProductRelationship)> {
            &self.alternate_product_relationship
        }
        pub fn application_context_holders(&self) -> &HashMap<u64, as_holder!(ApplicationContext)> {
            &self.application_context
        }
        pub fn application_context_element_holders(
            &self,
        ) -> &HashMap<u64, as_holder!(ApplicationContextElement)> {
            &self.application_context_element
        }
        pub fn application_protocol_definition_holders(
            &self,
        ) -> &HashMap<u64, as_holder!(ApplicationProtocolDefinition)> {
            &self.application_protocol_definition
        }
        pub fn approval_holders(&self) -> &HashMap<u64, as_holder!(Approval)> {
            &self.approval
        }
        pub fn approval_assignment_holders(&self) -> &HashMap<u64, as_holder!(ApprovalAssignment)> {
            &self.approval_assignment
        }
        pub fn approval_date_time_holders(&self) -> &HashMap<u64, as_holder!(ApprovalDateTime)> {
            &self.approval_date_time
        }
        pub fn approval_person_organization_holders(
            &self,
        ) -> &HashMap<u64, as_holder!(ApprovalPersonOrganization)> {
            &self.approval_person_organization
        }
        pub fn approval_relationship_holders(
            &self,
        ) -> &HashMap<u64, as_holder!(ApprovalRelationship)> {
            &self.approval_relationship
        }
        pub fn approval_role_holders(&self) -> &HashMap<u64, as_holder!(ApprovalRole)> {
            &self.approval_role
        }
        pub fn approval_status_holders(&self) -> &HashMap<u64, as_holder!(ApprovalStatus)> {
            &self.approval_status
        }
        pub fn area_measure_with_unit_holders(
            &self,
        ) -> &HashMap<u64, as_holder!(AreaMeasureWithUnit)> {
            &self.area_measure_with_unit
        }
        pub fn area_unit_holders(&self) -> &HashMap<u64, as_holder!(AreaUnit)> {
            &self.area_unit
        }
        pub fn assembly_component_usage_holders(
            &self,
        ) -> &HashMap<u64, as_holder!(AssemblyComponentUsage)> {
            &self.assembly_component_usage
        }
        pub fn assembly_component_usage_substitute_holders(
            &self,
        ) -> &HashMap<u64, as_holder!(AssemblyComponentUsageSubstitute)> {
            &self.assembly_component_usage_substitute
        }
        pub fn axis1_placement_holders(&self) -> &HashMap<u64, as_holder!(Axis1Placement)> {
            &self.axis1_placement
        }
        pub fn axis2_placement_2d_holders(&self) -> &HashMap<u64, as_holder!(Axis2Placement2D)> {
            &self.axis2_placement_2d
        }
        pub fn axis2_placement_3d_holders(&self) -> &HashMap<u64, as_holder!(Axis2Placement3D)> {
            &self.axis2_placement_3d
        }
        pub fn b_spline_curve_holders(&self) -> &HashMap<u64, as_holder!(BSplineCurve)> {
            &self.b_spline_curve
        }
        pub fn b_spline_curve_with_knots_holders(
            &self,
        ) -> &HashMap<u64, as_holder!(BSplineCurveWithKnots)> {
            &self.b_spline_curve_with_knots
        }
        pub fn b_spline_surface_holders(&self) -> &HashMap<u64, as_holder!(BSplineSurface)> {
            &self.b_spline_surface
        }
        pub fn b_spline_surface_with_knots_holders(
            &self,
        ) -> &HashMap<u64, as_holder!(BSplineSurfaceWithKnots)> {
            &self.b_spline_surface_with_knots
        }
        pub fn bezier_curve_holders(&self) -> &HashMap<u64, as_holder!(BezierCurve)> {
            &self.bezier_curve
        }
        pub fn bezier_surface_holders(&self) -> &HashMap<u64, as_holder!(BezierSurface)> {
            &self.bezier_surface
        }
        pub fn boundary_curve_holders(&self) -> &HashMap<u64, as_holder!(BoundaryCurve)> {
            &self.boundary_curve
        }
        pub fn bounded_curve_holders(&self) -> &HashMap<u64, as_holder!(BoundedCurve)> {
            &self.bounded_curve
        }
        pub fn bounded_pcurve_holders(&self) -> &HashMap<u64, as_holder!(BoundedPcurve)> {
            &self.bounded_pcurve
        }
        pub fn bounded_surface_holders(&self) -> &HashMap<u64, as_holder!(BoundedSurface)> {
            &self.bounded_surface
        }
        pub fn bounded_surface_curve_holders(
            &self,
        ) -> &HashMap<u64, as_holder!(BoundedSurfaceCurve)> {
            &self.bounded_surface_curve
        }
        pub fn brep_with_voids_holders(&self) -> &HashMap<u64, as_holder!(BrepWithVoids)> {
            &self.brep_with_voids
        }
        pub fn calendar_date_holders(&self) -> &HashMap<u64, as_holder!(CalendarDate)> {
            &self.calendar_date
        }
        pub fn cartesian_point_holders(&self) -> &HashMap<u64, as_holder!(CartesianPoint)> {
            &self.cartesian_point
        }
        pub fn cartesian_transformation_operator_holders(
            &self,
        ) -> &HashMap<u64, as_holder!(CartesianTransformationOperator)> {
            &self.cartesian_transformation_operator
        }
        pub fn cartesian_transformation_operator_3d_holders(
            &self,
        ) -> &HashMap<u64, as_holder!(CartesianTransformationOperator3D)> {
            &self.cartesian_transformation_operator_3d
        }
        pub fn cc_design_approval_holders(&self) -> &HashMap<u64, as_holder!(CcDesignApproval)> {
            &self.cc_design_approval
        }
        pub fn cc_design_certification_holders(
            &self,
        ) -> &HashMap<u64, as_holder!(CcDesignCertification)> {
            &self.cc_design_certification
        }
        pub fn cc_design_contract_holders(&self) -> &HashMap<u64, as_holder!(CcDesignContract)> {
            &self.cc_design_contract
        }
        pub fn cc_design_date_and_time_assignment_holders(
            &self,
        ) -> &HashMap<u64, as_holder!(CcDesignDateAndTimeAssignment)> {
            &self.cc_design_date_and_time_assignment
        }
        pub fn cc_design_person_and_organization_assignment_holders(
            &self,
        ) -> &HashMap<u64, as_holder!(CcDesignPersonAndOrganizationAssignment)> {
            &self.cc_design_person_and_organization_assignment
        }
        pub fn cc_design_security_classification_holders(
            &self,
        ) -> &HashMap<u64, as_holder!(CcDesignSecurityClassification)> {
            &self.cc_design_security_classification
        }
        pub fn cc_design_specification_reference_holders(
            &self,
        ) -> &HashMap<u64, as_holder!(CcDesignSpecificationReference)> {
            &self.cc_design_specification_reference
        }
        pub fn certification_holders(&self) -> &HashMap<u64, as_holder!(Certification)> {
            &self.certification
        }
        pub fn certification_assignment_holders(
            &self,
        ) -> &HashMap<u64, as_holder!(CertificationAssignment)> {
            &self.certification_assignment
        }
        pub fn certification_type_holders(&self) -> &HashMap<u64, as_holder!(CertificationType)> {
            &self.certification_type
        }
        pub fn change_holders(&self) -> &HashMap<u64, as_holder!(Change)> {
            &self.change
        }
        pub fn change_request_holders(&self) -> &HashMap<u64, as_holder!(ChangeRequest)> {
            &self.change_request
        }
        pub fn circle_holders(&self) -> &HashMap<u64, as_holder!(Circle)> {
            &self.circle
        }
        pub fn closed_shell_holders(&self) -> &HashMap<u64, as_holder!(ClosedShell)> {
            &self.closed_shell
        }
        pub fn composite_curve_holders(&self) -> &HashMap<u64, as_holder!(CompositeCurve)> {
            &self.composite_curve
        }
        pub fn composite_curve_on_surface_holders(
            &self,
        ) -> &HashMap<u64, as_holder!(CompositeCurveOnSurface)> {
            &self.composite_curve_on_surface
        }
        pub fn composite_curve_segment_holders(
            &self,
        ) -> &HashMap<u64, as_holder!(CompositeCurveSegment)> {
            &self.composite_curve_segment
        }
        pub fn configuration_design_holders(
            &self,
        ) -> &HashMap<u64, as_holder!(ConfigurationDesign)> {
            &self.configuration_design
        }
        pub fn configuration_effectivity_holders(
            &self,
        ) -> &HashMap<u64, as_holder!(ConfigurationEffectivity)> {
            &self.configuration_effectivity
        }
        pub fn configuration_item_holders(&self) -> &HashMap<u64, as_holder!(ConfigurationItem)> {
            &self.configuration_item
        }
        pub fn conic_holders(&self) -> &HashMap<u64, as_holder!(Conic)> {
            &self.conic
        }
        pub fn conical_surface_holders(&self) -> &HashMap<u64, as_holder!(ConicalSurface)> {
            &self.conical_surface
        }
        pub fn connected_edge_set_holders(&self) -> &HashMap<u64, as_holder!(ConnectedEdgeSet)> {
            &self.connected_edge_set
        }
        pub fn connected_face_set_holders(&self) -> &HashMap<u64, as_holder!(ConnectedFaceSet)> {
            &self.connected_face_set
        }
        pub fn context_dependent_shape_representation_holders(
            &self,
        ) -> &HashMap<u64, as_holder!(ContextDependentShapeRepresentation)> {
            &self.context_dependent_shape_representation
        }
        pub fn context_dependent_unit_holders(
            &self,
        ) -> &HashMap<u64, as_holder!(ContextDependentUnit)> {
            &self.context_dependent_unit
        }
        pub fn contract_holders(&self) -> &HashMap<u64, as_holder!(Contract)> {
            &self.contract
        }
        pub fn contract_assignment_holders(&self) -> &HashMap<u64, as_holder!(ContractAssignment)> {
            &self.contract_assignment
        }
        pub fn contract_type_holders(&self) -> &HashMap<u64, as_holder!(ContractType)> {
            &self.contract_type
        }
        pub fn conversion_based_unit_holders(
            &self,
        ) -> &HashMap<u64, as_holder!(ConversionBasedUnit)> {
            &self.conversion_based_unit
        }
        pub fn coordinated_universal_time_offset_holders(
            &self,
        ) -> &HashMap<u64, as_holder!(CoordinatedUniversalTimeOffset)> {
            &self.coordinated_universal_time_offset
        }
        pub fn curve_holders(&self) -> &HashMap<u64, as_holder!(Curve)> {
            &self.curve
        }
        pub fn curve_bounded_surface_holders(
            &self,
        ) -> &HashMap<u64, as_holder!(CurveBoundedSurface)> {
            &self.curve_bounded_surface
        }
        pub fn curve_replica_holders(&self) -> &HashMap<u64, as_holder!(CurveReplica)> {
            &self.curve_replica
        }
        pub fn cylindrical_surface_holders(&self) -> &HashMap<u64, as_holder!(CylindricalSurface)> {
            &self.cylindrical_surface
        }
        pub fn date_holders(&self) -> &HashMap<u64, as_holder!(Date)> {
            &self.date
        }
        pub fn date_and_time_holders(&self) -> &HashMap<u64, as_holder!(DateAndTime)> {
            &self.date_and_time
        }
        pub fn date_and_time_assignment_holders(
            &self,
        ) -> &HashMap<u64, as_holder!(DateAndTimeAssignment)> {
            &self.date_and_time_assignment
        }
        pub fn date_time_role_holders(&self) -> &HashMap<u64, as_holder!(DateTimeRole)> {
            &self.date_time_role
        }
        pub fn dated_effectivity_holders(&self) -> &HashMap<u64, as_holder!(DatedEffectivity)> {
            &self.dated_effectivity
        }
        pub fn definitional_representation_holders(
            &self,
        ) -> &HashMap<u64, as_holder!(DefinitionalRepresentation)> {
            &self.definitional_representation
        }
        pub fn degenerate_pcurve_holders(&self) -> &HashMap<u64, as_holder!(DegeneratePcurve)> {
            &self.degenerate_pcurve
        }
        pub fn degenerate_toroidal_surface_holders(
            &self,
        ) -> &HashMap<u64, as_holder!(DegenerateToroidalSurface)> {
            &self.degenerate_toroidal_surface
        }
        pub fn design_context_holders(&self) -> &HashMap<u64, as_holder!(DesignContext)> {
            &self.design_context
        }
        pub fn design_make_from_relationship_holders(
            &self,
        ) -> &HashMap<u64, as_holder!(DesignMakeFromRelationship)> {
            &self.design_make_from_relationship
        }
        pub fn dimensional_exponents_holders(
            &self,
        ) -> &HashMap<u64, as_holder!(DimensionalExponents)> {
            &self.dimensional_exponents
        }
        pub fn directed_action_holders(&self) -> &HashMap<u64, as_holder!(DirectedAction)> {
            &self.directed_action
        }
        pub fn direction_holders(&self) -> &HashMap<u64, as_holder!(Direction)> {
            &self.direction
        }
        pub fn document_holders(&self) -> &HashMap<u64, as_holder!(Document)> {
            &self.document
        }
        pub fn document_reference_holders(&self) -> &HashMap<u64, as_holder!(DocumentReference)> {
            &self.document_reference
        }
        pub fn document_relationship_holders(
            &self,
        ) -> &HashMap<u64, as_holder!(DocumentRelationship)> {
            &self.document_relationship
        }
        pub fn document_type_holders(&self) -> &HashMap<u64, as_holder!(DocumentType)> {
            &self.document_type
        }
        pub fn document_usage_constraint_holders(
            &self,
        ) -> &HashMap<u64, as_holder!(DocumentUsageConstraint)> {
            &self.document_usage_constraint
        }
        pub fn document_with_class_holders(&self) -> &HashMap<u64, as_holder!(DocumentWithClass)> {
            &self.document_with_class
        }
        pub fn edge_holders(&self) -> &HashMap<u64, as_holder!(Edge)> {
            &self.edge
        }
        pub fn edge_based_wireframe_model_holders(
            &self,
        ) -> &HashMap<u64, as_holder!(EdgeBasedWireframeModel)> {
            &self.edge_based_wireframe_model
        }
        pub fn edge_based_wireframe_shape_representation_holders(
            &self,
        ) -> &HashMap<u64, as_holder!(EdgeBasedWireframeShapeRepresentation)> {
            &self.edge_based_wireframe_shape_representation
        }
        pub fn edge_curve_holders(&self) -> &HashMap<u64, as_holder!(EdgeCurve)> {
            &self.edge_curve
        }
        pub fn edge_loop_holders(&self) -> &HashMap<u64, as_holder!(EdgeLoop)> {
            &self.edge_loop
        }
        pub fn effectivity_holders(&self) -> &HashMap<u64, as_holder!(Effectivity)> {
            &self.effectivity
        }
        pub fn elementary_surface_holders(&self) -> &HashMap<u64, as_holder!(ElementarySurface)> {
            &self.elementary_surface
        }
        pub fn ellipse_holders(&self) -> &HashMap<u64, as_holder!(Ellipse)> {
            &self.ellipse
        }
        pub fn evaluated_degenerate_pcurve_holders(
            &self,
        ) -> &HashMap<u64, as_holder!(EvaluatedDegeneratePcurve)> {
            &self.evaluated_degenerate_pcurve
        }
        pub fn executed_action_holders(&self) -> &HashMap<u64, as_holder!(ExecutedAction)> {
            &self.executed_action
        }
        pub fn face_holders(&self) -> &HashMap<u64, as_holder!(Face)> {
            &self.face
        }
        pub fn face_bound_holders(&self) -> &HashMap<u64, as_holder!(FaceBound)> {
            &self.face_bound
        }
        pub fn face_outer_bound_holders(&self) -> &HashMap<u64, as_holder!(FaceOuterBound)> {
            &self.face_outer_bound
        }
        pub fn face_surface_holders(&self) -> &HashMap<u64, as_holder!(FaceSurface)> {
            &self.face_surface
        }
        pub fn faceted_brep_holders(&self) -> &HashMap<u64, as_holder!(FacetedBrep)> {
            &self.faceted_brep
        }
        pub fn faceted_brep_shape_representation_holders(
            &self,
        ) -> &HashMap<u64, as_holder!(FacetedBrepShapeRepresentation)> {
            &self.faceted_brep_shape_representation
        }
        pub fn founded_item_holders(&self) -> &HashMap<u64, as_holder!(FoundedItem)> {
            &self.founded_item
        }
        pub fn functionally_defined_transformation_holders(
            &self,
        ) -> &HashMap<u64, as_holder!(FunctionallyDefinedTransformation)> {
            &self.functionally_defined_transformation
        }
        pub fn geometric_curve_set_holders(&self) -> &HashMap<u64, as_holder!(GeometricCurveSet)> {
            &self.geometric_curve_set
        }
        pub fn geometric_representation_context_holders(
            &self,
        ) -> &HashMap<u64, as_holder!(GeometricRepresentationContext)> {
            &self.geometric_representation_context
        }
        pub fn geometric_representation_item_holders(
            &self,
        ) -> &HashMap<u64, as_holder!(GeometricRepresentationItem)> {
            &self.geometric_representation_item
        }
        pub fn geometric_set_holders(&self) -> &HashMap<u64, as_holder!(GeometricSet)> {
            &self.geometric_set
        }
        pub fn geometrically_bounded_surface_shape_representation_holders(
            &self,
        ) -> &HashMap<u64, as_holder!(GeometricallyBoundedSurfaceShapeRepresentation)> {
            &self.geometrically_bounded_surface_shape_representation
        }
        pub fn geometrically_bounded_wireframe_shape_representation_holders(
            &self,
        ) -> &HashMap<u64, as_holder!(GeometricallyBoundedWireframeShapeRepresentation)> {
            &self.geometrically_bounded_wireframe_shape_representation
        }
        pub fn global_uncertainty_assigned_context_holders(
            &self,
        ) -> &HashMap<u64, as_holder!(GlobalUncertaintyAssignedContext)> {
            &self.global_uncertainty_assigned_context
        }
        pub fn global_unit_assigned_context_holders(
            &self,
        ) -> &HashMap<u64, as_holder!(GlobalUnitAssignedContext)> {
            &self.global_unit_assigned_context
        }
        pub fn hyperbola_holders(&self) -> &HashMap<u64, as_holder!(Hyperbola)> {
            &self.hyperbola
        }
        pub fn intersection_curve_holders(&self) -> &HashMap<u64, as_holder!(IntersectionCurve)> {
            &self.intersection_curve
        }
        pub fn item_defined_transformation_holders(
            &self,
        ) -> &HashMap<u64, as_holder!(ItemDefinedTransformation)> {
            &self.item_defined_transformation
        }
        pub fn length_measure_with_unit_holders(
            &self,
        ) -> &HashMap<u64, as_holder!(LengthMeasureWithUnit)> {
            &self.length_measure_with_unit
        }
        pub fn length_unit_holders(&self) -> &HashMap<u64, as_holder!(LengthUnit)> {
            &self.length_unit
        }
        pub fn line_holders(&self) -> &HashMap<u64, as_holder!(Line)> {
            &self.line
        }
        pub fn local_time_holders(&self) -> &HashMap<u64, as_holder!(LocalTime)> {
            &self.local_time
        }
        pub fn loop_holders(&self) -> &HashMap<u64, as_holder!(Loop)> {
            &self.r#loop
        }
        pub fn lot_effectivity_holders(&self) -> &HashMap<u64, as_holder!(LotEffectivity)> {
            &self.lot_effectivity
        }
        pub fn manifold_solid_brep_holders(&self) -> &HashMap<u64, as_holder!(ManifoldSolidBrep)> {
            &self.manifold_solid_brep
        }
        pub fn manifold_surface_shape_representation_holders(
            &self,
        ) -> &HashMap<u64, as_holder!(ManifoldSurfaceShapeRepresentation)> {
            &self.manifold_surface_shape_representation
        }
        pub fn mapped_item_holders(&self) -> &HashMap<u64, as_holder!(MappedItem)> {
            &self.mapped_item
        }
        pub fn mass_measure_with_unit_holders(
            &self,
        ) -> &HashMap<u64, as_holder!(MassMeasureWithUnit)> {
            &self.mass_measure_with_unit
        }
        pub fn mass_unit_holders(&self) -> &HashMap<u64, as_holder!(MassUnit)> {
            &self.mass_unit
        }
        pub fn measure_with_unit_holders(&self) -> &HashMap<u64, as_holder!(MeasureWithUnit)> {
            &self.measure_with_unit
        }
        pub fn mechanical_context_holders(&self) -> &HashMap<u64, as_holder!(MechanicalContext)> {
            &self.mechanical_context
        }
        pub fn named_unit_holders(&self) -> &HashMap<u64, as_holder!(NamedUnit)> {
            &self.named_unit
        }
        pub fn next_assembly_usage_occurrence_holders(
            &self,
        ) -> &HashMap<u64, as_holder!(NextAssemblyUsageOccurrence)> {
            &self.next_assembly_usage_occurrence
        }
        pub fn offset_curve_3d_holders(&self) -> &HashMap<u64, as_holder!(OffsetCurve3D)> {
            &self.offset_curve_3d
        }
        pub fn offset_surface_holders(&self) -> &HashMap<u64, as_holder!(OffsetSurface)> {
            &self.offset_surface
        }
        pub fn open_shell_holders(&self) -> &HashMap<u64, as_holder!(OpenShell)> {
            &self.open_shell
        }
        pub fn ordinal_date_holders(&self) -> &HashMap<u64, as_holder!(OrdinalDate)> {
            &self.ordinal_date
        }
        pub fn organization_holders(&self) -> &HashMap<u64, as_holder!(Organization)> {
            &self.organization
        }
        pub fn organization_relationship_holders(
            &self,
        ) -> &HashMap<u64, as_holder!(OrganizationRelationship)> {
            &self.organization_relationship
        }
        pub fn organizational_address_holders(
            &self,
        ) -> &HashMap<u64, as_holder!(OrganizationalAddress)> {
            &self.organizational_address
        }
        pub fn organizational_project_holders(
            &self,
        ) -> &HashMap<u64, as_holder!(OrganizationalProject)> {
            &self.organizational_project
        }
        pub fn oriented_closed_shell_holders(
            &self,
        ) -> &HashMap<u64, as_holder!(OrientedClosedShell)> {
            &self.oriented_closed_shell
        }
        pub fn oriented_edge_holders(&self) -> &HashMap<u64, as_holder!(OrientedEdge)> {
            &self.oriented_edge
        }
        pub fn oriented_face_holders(&self) -> &HashMap<u64, as_holder!(OrientedFace)> {
            &self.oriented_face
        }
        pub fn oriented_open_shell_holders(&self) -> &HashMap<u64, as_holder!(OrientedOpenShell)> {
            &self.oriented_open_shell
        }
        pub fn oriented_path_holders(&self) -> &HashMap<u64, as_holder!(OrientedPath)> {
            &self.oriented_path
        }
        pub fn outer_boundary_curve_holders(
            &self,
        ) -> &HashMap<u64, as_holder!(OuterBoundaryCurve)> {
            &self.outer_boundary_curve
        }
        pub fn parabola_holders(&self) -> &HashMap<u64, as_holder!(Parabola)> {
            &self.parabola
        }
        pub fn parametric_representation_context_holders(
            &self,
        ) -> &HashMap<u64, as_holder!(ParametricRepresentationContext)> {
            &self.parametric_representation_context
        }
        pub fn path_holders(&self) -> &HashMap<u64, as_holder!(Path)> {
            &self.path
        }
        pub fn pcurve_holders(&self) -> &HashMap<u64, as_holder!(Pcurve)> {
            &self.pcurve
        }
        pub fn person_holders(&self) -> &HashMap<u64, as_holder!(Person)> {
            &self.person
        }
        pub fn person_and_organization_holders(
            &self,
        ) -> &HashMap<u64, as_holder!(PersonAndOrganization)> {
            &self.person_and_organization
        }
        pub fn person_and_organization_assignment_holders(
            &self,
        ) -> &HashMap<u64, as_holder!(PersonAndOrganizationAssignment)> {
            &self.person_and_organization_assignment
        }
        pub fn person_and_organization_role_holders(
            &self,
        ) -> &HashMap<u64, as_holder!(PersonAndOrganizationRole)> {
            &self.person_and_organization_role
        }
        pub fn personal_address_holders(&self) -> &HashMap<u64, as_holder!(PersonalAddress)> {
            &self.personal_address
        }
        pub fn placement_holders(&self) -> &HashMap<u64, as_holder!(Placement)> {
            &self.placement
        }
        pub fn plane_holders(&self) -> &HashMap<u64, as_holder!(Plane)> {
            &self.plane
        }
        pub fn plane_angle_measure_with_unit_holders(
            &self,
        ) -> &HashMap<u64, as_holder!(PlaneAngleMeasureWithUnit)> {
            &self.plane_angle_measure_with_unit
        }
        pub fn plane_angle_unit_holders(&self) -> &HashMap<u64, as_holder!(PlaneAngleUnit)> {
            &self.plane_angle_unit
        }
        pub fn point_holders(&self) -> &HashMap<u64, as_holder!(Point)> {
            &self.point
        }
        pub fn point_on_curve_holders(&self) -> &HashMap<u64, as_holder!(PointOnCurve)> {
            &self.point_on_curve
        }
        pub fn point_on_surface_holders(&self) -> &HashMap<u64, as_holder!(PointOnSurface)> {
            &self.point_on_surface
        }
        pub fn point_replica_holders(&self) -> &HashMap<u64, as_holder!(PointReplica)> {
            &self.point_replica
        }
        pub fn poly_loop_holders(&self) -> &HashMap<u64, as_holder!(PolyLoop)> {
            &self.poly_loop
        }
        pub fn polyline_holders(&self) -> &HashMap<u64, as_holder!(Polyline)> {
            &self.polyline
        }
        pub fn product_holders(&self) -> &HashMap<u64, as_holder!(Product)> {
            &self.product
        }
        pub fn product_category_holders(&self) -> &HashMap<u64, as_holder!(ProductCategory)> {
            &self.product_category
        }
        pub fn product_category_relationship_holders(
            &self,
        ) -> &HashMap<u64, as_holder!(ProductCategoryRelationship)> {
            &self.product_category_relationship
        }
        pub fn product_concept_holders(&self) -> &HashMap<u64, as_holder!(ProductConcept)> {
            &self.product_concept
        }
        pub fn product_concept_context_holders(
            &self,
        ) -> &HashMap<u64, as_holder!(ProductConceptContext)> {
            &self.product_concept_context
        }
        pub fn product_context_holders(&self) -> &HashMap<u64, as_holder!(ProductContext)> {
            &self.product_context
        }
        pub fn product_definition_holders(&self) -> &HashMap<u64, as_holder!(ProductDefinition)> {
            &self.product_definition
        }
        pub fn product_definition_context_holders(
            &self,
        ) -> &HashMap<u64, as_holder!(ProductDefinitionContext)> {
            &self.product_definition_context
        }
        pub fn product_definition_effectivity_holders(
            &self,
        ) -> &HashMap<u64, as_holder!(ProductDefinitionEffectivity)> {
            &self.product_definition_effectivity
        }
        pub fn product_definition_formation_holders(
            &self,
        ) -> &HashMap<u64, as_holder!(ProductDefinitionFormation)> {
            &self.product_definition_formation
        }
        pub fn product_definition_formation_with_specified_source_holders(
            &self,
        ) -> &HashMap<u64, as_holder!(ProductDefinitionFormationWithSpecifiedSource)> {
            &self.product_definition_formation_with_specified_source
        }
        pub fn product_definition_relationship_holders(
            &self,
        ) -> &HashMap<u64, as_holder!(ProductDefinitionRelationship)> {
            &self.product_definition_relationship
        }
        pub fn product_definition_shape_holders(
            &self,
        ) -> &HashMap<u64, as_holder!(ProductDefinitionShape)> {
            &self.product_definition_shape
        }
        pub fn product_definition_usage_holders(
            &self,
        ) -> &HashMap<u64, as_holder!(ProductDefinitionUsage)> {
            &self.product_definition_usage
        }
        pub fn product_definition_with_associated_documents_holders(
            &self,
        ) -> &HashMap<u64, as_holder!(ProductDefinitionWithAssociatedDocuments)> {
            &self.product_definition_with_associated_documents
        }
        pub fn product_related_product_category_holders(
            &self,
        ) -> &HashMap<u64, as_holder!(ProductRelatedProductCategory)> {
            &self.product_related_product_category
        }
        pub fn promissory_usage_occurrence_holders(
            &self,
        ) -> &HashMap<u64, as_holder!(PromissoryUsageOccurrence)> {
            &self.promissory_usage_occurrence
        }
        pub fn property_definition_holders(&self) -> &HashMap<u64, as_holder!(PropertyDefinition)> {
            &self.property_definition
        }
        pub fn property_definition_representation_holders(
            &self,
        ) -> &HashMap<u64, as_holder!(PropertyDefinitionRepresentation)> {
            &self.property_definition_representation
        }
        pub fn quantified_assembly_component_usage_holders(
            &self,
        ) -> &HashMap<u64, as_holder!(QuantifiedAssemblyComponentUsage)> {
            &self.quantified_assembly_component_usage
        }
        pub fn quasi_uniform_curve_holders(&self) -> &HashMap<u64, as_holder!(QuasiUniformCurve)> {
            &self.quasi_uniform_curve
        }
        pub fn quasi_uniform_surface_holders(
            &self,
        ) -> &HashMap<u64, as_holder!(QuasiUniformSurface)> {
            &self.quasi_uniform_surface
        }
        pub fn rational_b_spline_curve_holders(
            &self,
        ) -> &HashMap<u64, as_holder!(RationalBSplineCurve)> {
            &self.rational_b_spline_curve
        }
        pub fn rational_b_spline_surface_holders(
            &self,
        ) -> &HashMap<u64, as_holder!(RationalBSplineSurface)> {
            &self.rational_b_spline_surface
        }
        pub fn rectangular_composite_surface_holders(
            &self,
        ) -> &HashMap<u64, as_holder!(RectangularCompositeSurface)> {
            &self.rectangular_composite_surface
        }
        pub fn rectangular_trimmed_surface_holders(
            &self,
        ) -> &HashMap<u64, as_holder!(RectangularTrimmedSurface)> {
            &self.rectangular_trimmed_surface
        }
        pub fn reparametrised_composite_curve_segment_holders(
            &self,
        ) -> &HashMap<u64, as_holder!(ReparametrisedCompositeCurveSegment)> {
            &self.reparametrised_composite_curve_segment
        }
        pub fn representation_holders(&self) -> &HashMap<u64, as_holder!(Representation)> {
            &self.representation
        }
        pub fn representation_context_holders(
            &self,
        ) -> &HashMap<u64, as_holder!(RepresentationContext)> {
            &self.representation_context
        }
        pub fn representation_item_holders(&self) -> &HashMap<u64, as_holder!(RepresentationItem)> {
            &self.representation_item
        }
        pub fn representation_map_holders(&self) -> &HashMap<u64, as_holder!(RepresentationMap)> {
            &self.representation_map
        }
        pub fn representation_relationship_holders(
            &self,
        ) -> &HashMap<u64, as_holder!(RepresentationRelationship)> {
            &self.representation_relationship
        }
        pub fn representation_relationship_with_transformation_holders(
            &self,
        ) -> &HashMap<u64, as_holder!(RepresentationRelationshipWithTransformation)> {
            &self.representation_relationship_with_transformation
        }
        pub fn seam_curve_holders(&self) -> &HashMap<u64, as_holder!(SeamCurve)> {
            &self.seam_curve
        }
        pub fn security_classification_holders(
            &self,
        ) -> &HashMap<u64, as_holder!(SecurityClassification)> {
            &self.security_classification
        }
        pub fn security_classification_assignment_holders(
            &self,
        ) -> &HashMap<u64, as_holder!(SecurityClassificationAssignment)> {
            &self.security_classification_assignment
        }
        pub fn security_classification_level_holders(
            &self,
        ) -> &HashMap<u64, as_holder!(SecurityClassificationLevel)> {
            &self.security_classification_level
        }
        pub fn serial_numbered_effectivity_holders(
            &self,
        ) -> &HashMap<u64, as_holder!(SerialNumberedEffectivity)> {
            &self.serial_numbered_effectivity
        }
        pub fn shape_aspect_holders(&self) -> &HashMap<u64, as_holder!(ShapeAspect)> {
            &self.shape_aspect
        }
        pub fn shape_aspect_relationship_holders(
            &self,
        ) -> &HashMap<u64, as_holder!(ShapeAspectRelationship)> {
            &self.shape_aspect_relationship
        }
        pub fn shape_definition_representation_holders(
            &self,
        ) -> &HashMap<u64, as_holder!(ShapeDefinitionRepresentation)> {
            &self.shape_definition_representation
        }
        pub fn shape_representation_holders(
            &self,
        ) -> &HashMap<u64, as_holder!(ShapeRepresentation)> {
            &self.shape_representation
        }
        pub fn shape_representation_relationship_holders(
            &self,
        ) -> &HashMap<u64, as_holder!(ShapeRepresentationRelationship)> {
            &self.shape_representation_relationship
        }
        pub fn shell_based_surface_model_holders(
            &self,
        ) -> &HashMap<u64, as_holder!(ShellBasedSurfaceModel)> {
            &self.shell_based_surface_model
        }
        pub fn shell_based_wireframe_model_holders(
            &self,
        ) -> &HashMap<u64, as_holder!(ShellBasedWireframeModel)> {
            &self.shell_based_wireframe_model
        }
        pub fn shell_based_wireframe_shape_representation_holders(
            &self,
        ) -> &HashMap<u64, as_holder!(ShellBasedWireframeShapeRepresentation)> {
            &self.shell_based_wireframe_shape_representation
        }
        pub fn si_unit_holders(&self) -> &HashMap<u64, as_holder!(SiUnit)> {
            &self.si_unit
        }
        pub fn solid_angle_measure_with_unit_holders(
            &self,
        ) -> &HashMap<u64, as_holder!(SolidAngleMeasureWithUnit)> {
            &self.solid_angle_measure_with_unit
        }
        pub fn solid_angle_unit_holders(&self) -> &HashMap<u64, as_holder!(SolidAngleUnit)> {
            &self.solid_angle_unit
        }
        pub fn solid_model_holders(&self) -> &HashMap<u64, as_holder!(SolidModel)> {
            &self.solid_model
        }
        pub fn specified_higher_usage_occurrence_holders(
            &self,
        ) -> &HashMap<u64, as_holder!(SpecifiedHigherUsageOccurrence)> {
            &self.specified_higher_usage_occurrence
        }
        pub fn spherical_surface_holders(&self) -> &HashMap<u64, as_holder!(SphericalSurface)> {
            &self.spherical_surface
        }
        pub fn start_request_holders(&self) -> &HashMap<u64, as_holder!(StartRequest)> {
            &self.start_request
        }
        pub fn start_work_holders(&self) -> &HashMap<u64, as_holder!(StartWork)> {
            &self.start_work
        }
        pub fn supplied_part_relationship_holders(
            &self,
        ) -> &HashMap<u64, as_holder!(SuppliedPartRelationship)> {
            &self.supplied_part_relationship
        }
        pub fn surface_holders(&self) -> &HashMap<u64, as_holder!(Surface)> {
            &self.surface
        }
        pub fn surface_curve_holders(&self) -> &HashMap<u64, as_holder!(SurfaceCurve)> {
            &self.surface_curve
        }
        pub fn surface_of_linear_extrusion_holders(
            &self,
        ) -> &HashMap<u64, as_holder!(SurfaceOfLinearExtrusion)> {
            &self.surface_of_linear_extrusion
        }
        pub fn surface_of_revolution_holders(
            &self,
        ) -> &HashMap<u64, as_holder!(SurfaceOfRevolution)> {
            &self.surface_of_revolution
        }
        pub fn surface_patch_holders(&self) -> &HashMap<u64, as_holder!(SurfacePatch)> {
            &self.surface_patch
        }
        pub fn surface_replica_holders(&self) -> &HashMap<u64, as_holder!(SurfaceReplica)> {
            &self.surface_replica
        }
        pub fn swept_surface_holders(&self) -> &HashMap<u64, as_holder!(SweptSurface)> {
            &self.swept_surface
        }
        pub fn topological_representation_item_holders(
            &self,
        ) -> &HashMap<u64, as_holder!(TopologicalRepresentationItem)> {
            &self.topological_representation_item
        }
        pub fn toroidal_surface_holders(&self) -> &HashMap<u64, as_holder!(ToroidalSurface)> {
            &self.toroidal_surface
        }
        pub fn trimmed_curve_holders(&self) -> &HashMap<u64, as_holder!(TrimmedCurve)> {
            &self.trimmed_curve
        }
        pub fn uncertainty_measure_with_unit_holders(
            &self,
        ) -> &HashMap<u64, as_holder!(UncertaintyMeasureWithUnit)> {
            &self.uncertainty_measure_with_unit
        }
        pub fn uniform_curve_holders(&self) -> &HashMap<u64, as_holder!(UniformCurve)> {
            &self.uniform_curve
        }
        pub fn uniform_surface_holders(&self) -> &HashMap<u64, as_holder!(UniformSurface)> {
            &self.uniform_surface
        }
        pub fn vector_holders(&self) -> &HashMap<u64, as_holder!(Vector)> {
            &self.vector
        }
        pub fn versioned_action_request_holders(
            &self,
        ) -> &HashMap<u64, as_holder!(VersionedActionRequest)> {
            &self.versioned_action_request
        }
        pub fn vertex_holders(&self) -> &HashMap<u64, as_holder!(Vertex)> {
            &self.vertex
        }
        pub fn vertex_loop_holders(&self) -> &HashMap<u64, as_holder!(VertexLoop)> {
            &self.vertex_loop
        }
        pub fn vertex_point_holders(&self) -> &HashMap<u64, as_holder!(VertexPoint)> {
            &self.vertex_point
        }
        pub fn vertex_shell_holders(&self) -> &HashMap<u64, as_holder!(VertexShell)> {
            &self.vertex_shell
        }
        pub fn volume_measure_with_unit_holders(
            &self,
        ) -> &HashMap<u64, as_holder!(VolumeMeasureWithUnit)> {
            &self.volume_measure_with_unit
        }
        pub fn volume_unit_holders(&self) -> &HashMap<u64, as_holder!(VolumeUnit)> {
            &self.volume_unit
        }
        pub fn week_of_year_and_day_date_holders(
            &self,
        ) -> &HashMap<u64, as_holder!(WeekOfYearAndDayDate)> {
            &self.week_of_year_and_day_date
        }
        pub fn wire_shell_holders(&self) -> &HashMap<u64, as_holder!(WireShell)> {
            &self.wire_shell
        }
        pub fn list_of_reversible_topology_item_holders(
            &self,
        ) -> &HashMap<u64, as_holder!(ListOfReversibleTopologyItem)> {
            &self.list_of_reversible_topology_item
        }
        pub fn set_of_reversible_topology_item_holders(
            &self,
        ) -> &HashMap<u64, as_holder!(SetOfReversibleTopologyItem)> {
            &self.set_of_reversible_topology_item
>>>>>>> ef72a979
        }
    }
    #[derive(Debug, Clone, PartialEq, :: serde :: Deserialize)]
    pub enum AheadOrBehind {
        Ahead,
        Behind,
    }
    #[derive(Debug, Clone, PartialEq, Holder)]
    # [holder (table = Tables)]
    #[holder(generate_deserialize)]
    pub enum ApprovedItem {
        #[holder(use_place_holder)]
        ProductDefinitionFormation(ProductDefinitionFormationAny),
        #[holder(use_place_holder)]
        ProductDefinition(ProductDefinitionAny),
        # [holder (field = configuration_effectivity)]
        #[holder(use_place_holder)]
        ConfigurationEffectivity(Box<ConfigurationEffectivity>),
        # [holder (field = configuration_item)]
        #[holder(use_place_holder)]
        ConfigurationItem(Box<ConfigurationItem>),
        # [holder (field = security_classification)]
        #[holder(use_place_holder)]
        SecurityClassification(Box<SecurityClassification>),
        # [holder (field = change_request)]
        #[holder(use_place_holder)]
        ChangeRequest(Box<ChangeRequest>),
        # [holder (field = change)]
        #[holder(use_place_holder)]
        Change(Box<Change>),
        # [holder (field = start_request)]
        #[holder(use_place_holder)]
        StartRequest(Box<StartRequest>),
        # [holder (field = start_work)]
        #[holder(use_place_holder)]
        StartWork(Box<StartWork>),
        # [holder (field = certification)]
        #[holder(use_place_holder)]
        Certification(Box<Certification>),
        # [holder (field = contract)]
        #[holder(use_place_holder)]
        Contract(Box<Contract>),
    }
    #[derive(
        Clone, Debug, PartialEq, AsRef, Deref, DerefMut, Into, From, :: ruststep_derive :: Holder,
    )]
    # [holder (table = Tables)]
    # [holder (field = area_measure)]
    #[holder(generate_deserialize)]
    pub struct AreaMeasure(pub f64);
    #[derive(Debug, Clone, PartialEq, Holder)]
    # [holder (table = Tables)]
    #[holder(generate_deserialize)]
    pub enum Axis2Placement {
        # [holder (field = axis2_placement_2d)]
        #[holder(use_place_holder)]
        Axis2Placement2D(Box<Axis2Placement2D>),
        # [holder (field = axis2_placement_3d)]
        #[holder(use_place_holder)]
        Axis2Placement3D(Box<Axis2Placement3D>),
    }
    #[derive(Debug, Clone, PartialEq, :: serde :: Deserialize)]
    pub enum BSplineCurveForm {
        PolylineForm,
        CircularArc,
        EllipticArc,
        ParabolicArc,
        HyperbolicArc,
        Unspecified,
    }
    #[derive(Debug, Clone, PartialEq, :: serde :: Deserialize)]
    pub enum BSplineSurfaceForm {
        PlaneSurf,
        CylindricalSurf,
        ConicalSurf,
        SphericalSurf,
        ToroidalSurf,
        SurfOfRevolution,
        RuledSurf,
        GeneralisedCone,
        QuadricSurf,
        SurfOfLinearExtrusion,
        Unspecified,
    }
    #[derive(Debug, Clone, PartialEq, Holder)]
    # [holder (table = Tables)]
    #[holder(generate_deserialize)]
    pub enum BooleanOperand {
        #[holder(use_place_holder)]
        SolidModel(SolidModelAny),
    }
    #[derive(Debug, Clone, PartialEq, Holder)]
    # [holder (table = Tables)]
    #[holder(generate_deserialize)]
    pub enum CertifiedItem {
        # [holder (field = supplied_part_relationship)]
        #[holder(use_place_holder)]
        SuppliedPartRelationship(Box<SuppliedPartRelationship>),
    }
    #[derive(Debug, Clone, PartialEq, Holder)]
    # [holder (table = Tables)]
    #[holder(generate_deserialize)]
    pub enum ChangeRequestItem {
        #[holder(use_place_holder)]
        ProductDefinitionFormation(ProductDefinitionFormationAny),
    }
    #[derive(Debug, Clone, PartialEq, Holder)]
    # [holder (table = Tables)]
    #[holder(generate_deserialize)]
    pub enum CharacterizedDefinition {
        #[holder(use_place_holder)]
        CharacterizedProductDefinition(Box<CharacterizedProductDefinition>),
        #[holder(use_place_holder)]
        ShapeDefinition(Box<ShapeDefinition>),
    }
    #[derive(Debug, Clone, PartialEq, Holder)]
    # [holder (table = Tables)]
    #[holder(generate_deserialize)]
    pub enum CharacterizedProductDefinition {
        #[holder(use_place_holder)]
        ProductDefinition(ProductDefinitionAny),
        #[holder(use_place_holder)]
        ProductDefinitionRelationship(ProductDefinitionRelationshipAny),
    }
    #[derive(Debug, Clone, PartialEq, Holder)]
    # [holder (table = Tables)]
    #[holder(generate_deserialize)]
    pub enum ClassifiedItem {
        #[holder(use_place_holder)]
        ProductDefinitionFormation(ProductDefinitionFormationAny),
        #[holder(use_place_holder)]
        AssemblyComponentUsage(AssemblyComponentUsageAny),
    }
    #[derive(
        Clone, Debug, PartialEq, AsRef, Deref, DerefMut, Into, From, :: ruststep_derive :: Holder,
    )]
    # [holder (table = Tables)]
    # [holder (field = context_dependent_measure)]
    #[holder(generate_deserialize)]
    pub struct ContextDependentMeasure(pub f64);
    #[derive(Debug, Clone, PartialEq, Holder)]
    # [holder (table = Tables)]
    #[holder(generate_deserialize)]
    pub enum ContractedItem {
        #[holder(use_place_holder)]
        ProductDefinitionFormation(ProductDefinitionFormationAny),
    }
    #[derive(
        Clone, Debug, PartialEq, AsRef, Deref, DerefMut, Into, From, :: ruststep_derive :: Holder,
    )]
    # [holder (table = Tables)]
    # [holder (field = count_measure)]
    #[holder(generate_deserialize)]
    pub struct CountMeasure(pub f64);
    #[derive(Debug, Clone, PartialEq, Holder)]
    # [holder (table = Tables)]
    #[holder(generate_deserialize)]
    pub enum CurveOnSurface {
        #[holder(use_place_holder)]
        Pcurve(PcurveAny),
        #[holder(use_place_holder)]
        SurfaceCurve(SurfaceCurveAny),
        #[holder(use_place_holder)]
        CompositeCurveOnSurface(CompositeCurveOnSurfaceAny),
    }
    #[derive(Debug, Clone, PartialEq, Holder)]
    # [holder (table = Tables)]
    #[holder(generate_deserialize)]
    pub enum DateTimeItem {
        #[holder(use_place_holder)]
        ProductDefinition(ProductDefinitionAny),
        # [holder (field = change_request)]
        #[holder(use_place_holder)]
        ChangeRequest(Box<ChangeRequest>),
        # [holder (field = start_request)]
        #[holder(use_place_holder)]
        StartRequest(Box<StartRequest>),
        # [holder (field = change)]
        #[holder(use_place_holder)]
        Change(Box<Change>),
        # [holder (field = start_work)]
        #[holder(use_place_holder)]
        StartWork(Box<StartWork>),
        # [holder (field = approval_person_organization)]
        #[holder(use_place_holder)]
        ApprovalPersonOrganization(Box<ApprovalPersonOrganization>),
        # [holder (field = contract)]
        #[holder(use_place_holder)]
        Contract(Box<Contract>),
        # [holder (field = security_classification)]
        #[holder(use_place_holder)]
        SecurityClassification(Box<SecurityClassification>),
        # [holder (field = certification)]
        #[holder(use_place_holder)]
        Certification(Box<Certification>),
    }
    #[derive(Debug, Clone, PartialEq, Holder)]
    # [holder (table = Tables)]
    #[holder(generate_deserialize)]
    pub enum DateTimeSelect {
        #[holder(use_place_holder)]
        Date(DateAny),
        # [holder (field = local_time)]
        #[holder(use_place_holder)]
        LocalTime(Box<LocalTime>),
        # [holder (field = date_and_time)]
        #[holder(use_place_holder)]
        DateAndTime(Box<DateAndTime>),
    }
    #[derive(
        Clone, Debug, PartialEq, AsRef, Deref, DerefMut, Into, From, :: ruststep_derive :: Holder,
    )]
    # [holder (table = Tables)]
    # [holder (field = day_in_month_number)]
    #[holder(generate_deserialize)]
    pub struct DayInMonthNumber(pub i64);
    #[derive(
        Clone, Debug, PartialEq, AsRef, Deref, DerefMut, Into, From, :: ruststep_derive :: Holder,
    )]
    # [holder (table = Tables)]
    # [holder (field = day_in_week_number)]
    #[holder(generate_deserialize)]
    pub struct DayInWeekNumber(pub i64);
    #[derive(
        Clone, Debug, PartialEq, AsRef, Deref, DerefMut, Into, From, :: ruststep_derive :: Holder,
    )]
    # [holder (table = Tables)]
    # [holder (field = day_in_year_number)]
    #[holder(generate_deserialize)]
    pub struct DayInYearNumber(pub i64);
    #[derive(
        Clone, Debug, PartialEq, AsRef, Deref, DerefMut, Into, From, :: ruststep_derive :: Holder,
    )]
    # [holder (table = Tables)]
    # [holder (field = descriptive_measure)]
    #[holder(generate_deserialize)]
    pub struct DescriptiveMeasure(pub String);
    #[derive(
        Clone, Debug, PartialEq, AsRef, Deref, DerefMut, Into, From, :: ruststep_derive :: Holder,
    )]
    # [holder (table = Tables)]
    # [holder (field = dimension_count)]
    #[holder(generate_deserialize)]
    pub struct DimensionCount(pub i64);
    #[derive(Debug, Clone, PartialEq, Holder)]
    # [holder (table = Tables)]
    #[holder(generate_deserialize)]
    pub enum FoundedItemSelect {
        #[holder(use_place_holder)]
        FoundedItem(FoundedItemAny),
        #[holder(use_place_holder)]
        RepresentationItem(RepresentationItemAny),
    }
    #[derive(Debug, Clone, PartialEq, Holder)]
    # [holder (table = Tables)]
    #[holder(generate_deserialize)]
    pub enum GeometricSetSelect {
        #[holder(use_place_holder)]
        Point(PointAny),
        #[holder(use_place_holder)]
        Curve(CurveAny),
        #[holder(use_place_holder)]
        Surface(SurfaceAny),
    }
    #[derive(
        Clone, Debug, PartialEq, AsRef, Deref, DerefMut, Into, From, :: ruststep_derive :: Holder,
    )]
    # [holder (table = Tables)]
    # [holder (field = hour_in_day)]
    #[holder(generate_deserialize)]
    pub struct HourInDay(pub i64);
    #[derive(
        Clone, Debug, PartialEq, AsRef, Deref, DerefMut, Into, From, :: ruststep_derive :: Holder,
    )]
    # [holder (table = Tables)]
    # [holder (field = identifier)]
    #[holder(generate_deserialize)]
    pub struct Identifier(pub String);
    #[derive(Debug, Clone, PartialEq, :: serde :: Deserialize)]
    pub enum KnotType {
        UniformKnots,
        Unspecified,
        QuasiUniformKnots,
        PiecewiseBezierKnots,
    }
    #[derive(
        Clone, Debug, PartialEq, AsRef, Deref, DerefMut, Into, From, :: ruststep_derive :: Holder,
    )]
    # [holder (table = Tables)]
    # [holder (field = label)]
    #[holder(generate_deserialize)]
    pub struct Label(pub String);
    #[derive(
        Clone, Debug, PartialEq, AsRef, Deref, DerefMut, Into, From, :: ruststep_derive :: Holder,
    )]
    # [holder (table = Tables)]
    # [holder (field = length_measure)]
    #[holder(generate_deserialize)]
    pub struct LengthMeasure(pub f64);
    #[derive(
        Clone, Debug, PartialEq, AsRef, Deref, DerefMut, Into, From, :: ruststep_derive :: Holder,
    )]
    # [holder (table = Tables)]
    # [holder (field = list_of_reversible_topology_item)]
    #[holder(generate_deserialize)]
    pub struct ListOfReversibleTopologyItem(
        #[holder(use_place_holder)] pub Vec<ReversibleTopologyItem>,
    );
    #[derive(
        Clone, Debug, PartialEq, AsRef, Deref, DerefMut, Into, From, :: ruststep_derive :: Holder,
    )]
    # [holder (table = Tables)]
    # [holder (field = mass_measure)]
    #[holder(generate_deserialize)]
    pub struct MassMeasure(pub f64);
    #[derive(Debug, Clone, PartialEq, Holder)]
    # [holder (table = Tables)]
    #[holder(generate_deserialize)]
    pub enum MeasureValue {
        #[holder(use_place_holder)]
        LengthMeasure(Box<LengthMeasure>),
        #[holder(use_place_holder)]
        MassMeasure(Box<MassMeasure>),
        #[holder(use_place_holder)]
        PlaneAngleMeasure(Box<PlaneAngleMeasure>),
        #[holder(use_place_holder)]
        SolidAngleMeasure(Box<SolidAngleMeasure>),
        #[holder(use_place_holder)]
        AreaMeasure(Box<AreaMeasure>),
        #[holder(use_place_holder)]
        VolumeMeasure(Box<VolumeMeasure>),
        #[holder(use_place_holder)]
        ParameterValue(Box<ParameterValue>),
        #[holder(use_place_holder)]
        ContextDependentMeasure(Box<ContextDependentMeasure>),
        #[holder(use_place_holder)]
        DescriptiveMeasure(Box<DescriptiveMeasure>),
        #[holder(use_place_holder)]
        PositiveLengthMeasure(Box<PositiveLengthMeasure>),
        #[holder(use_place_holder)]
        PositivePlaneAngleMeasure(Box<PositivePlaneAngleMeasure>),
        #[holder(use_place_holder)]
        CountMeasure(Box<CountMeasure>),
    }
    #[derive(
        Clone, Debug, PartialEq, AsRef, Deref, DerefMut, Into, From, :: ruststep_derive :: Holder,
    )]
    # [holder (table = Tables)]
    # [holder (field = minute_in_hour)]
    #[holder(generate_deserialize)]
    pub struct MinuteInHour(pub i64);
    #[derive(
        Clone, Debug, PartialEq, AsRef, Deref, DerefMut, Into, From, :: ruststep_derive :: Holder,
    )]
    # [holder (table = Tables)]
    # [holder (field = month_in_year_number)]
    #[holder(generate_deserialize)]
    pub struct MonthInYearNumber(pub i64);
    #[derive(
        Clone, Debug, PartialEq, AsRef, Deref, DerefMut, Into, From, :: ruststep_derive :: Holder,
    )]
    # [holder (table = Tables)]
    # [holder (field = parameter_value)]
    #[holder(generate_deserialize)]
    pub struct ParameterValue(pub f64);
    #[derive(Debug, Clone, PartialEq, Holder)]
    # [holder (table = Tables)]
    #[holder(generate_deserialize)]
    pub enum PcurveOrSurface {
        #[holder(use_place_holder)]
        Pcurve(PcurveAny),
        #[holder(use_place_holder)]
        Surface(SurfaceAny),
    }
    #[derive(Debug, Clone, PartialEq, Holder)]
    # [holder (table = Tables)]
    #[holder(generate_deserialize)]
    pub enum PersonOrganizationItem {
        # [holder (field = change)]
        #[holder(use_place_holder)]
        Change(Box<Change>),
        # [holder (field = start_work)]
        #[holder(use_place_holder)]
        StartWork(Box<StartWork>),
        # [holder (field = change_request)]
        #[holder(use_place_holder)]
        ChangeRequest(Box<ChangeRequest>),
        # [holder (field = start_request)]
        #[holder(use_place_holder)]
        StartRequest(Box<StartRequest>),
        # [holder (field = configuration_item)]
        #[holder(use_place_holder)]
        ConfigurationItem(Box<ConfigurationItem>),
        # [holder (field = product)]
        #[holder(use_place_holder)]
        Product(Box<Product>),
        #[holder(use_place_holder)]
        ProductDefinitionFormation(ProductDefinitionFormationAny),
        #[holder(use_place_holder)]
        ProductDefinition(ProductDefinitionAny),
        # [holder (field = contract)]
        #[holder(use_place_holder)]
        Contract(Box<Contract>),
        # [holder (field = security_classification)]
        #[holder(use_place_holder)]
        SecurityClassification(Box<SecurityClassification>),
    }
    #[derive(Debug, Clone, PartialEq, Holder)]
    # [holder (table = Tables)]
    #[holder(generate_deserialize)]
    pub enum PersonOrganizationSelect {
        # [holder (field = person)]
        #[holder(use_place_holder)]
        Person(Box<Person>),
        # [holder (field = organization)]
        #[holder(use_place_holder)]
        Organization(Box<Organization>),
        # [holder (field = person_and_organization)]
        #[holder(use_place_holder)]
        PersonAndOrganization(Box<PersonAndOrganization>),
    }
    #[derive(
        Clone, Debug, PartialEq, AsRef, Deref, DerefMut, Into, From, :: ruststep_derive :: Holder,
    )]
    # [holder (table = Tables)]
    # [holder (field = plane_angle_measure)]
    #[holder(generate_deserialize)]
    pub struct PlaneAngleMeasure(pub f64);
    #[derive(
        Clone, Debug, PartialEq, AsRef, Deref, DerefMut, Into, From, :: ruststep_derive :: Holder,
    )]
    # [holder (table = Tables)]
    # [holder (field = positive_length_measure)]
    #[holder(generate_deserialize)]
    pub struct PositiveLengthMeasure(#[holder(use_place_holder)] pub LengthMeasure);
    #[derive(
        Clone, Debug, PartialEq, AsRef, Deref, DerefMut, Into, From, :: ruststep_derive :: Holder,
    )]
    # [holder (table = Tables)]
    # [holder (field = positive_plane_angle_measure)]
    #[holder(generate_deserialize)]
    pub struct PositivePlaneAngleMeasure(#[holder(use_place_holder)] pub PlaneAngleMeasure);
    #[derive(Debug, Clone, PartialEq, :: serde :: Deserialize)]
    pub enum PreferredSurfaceCurveRepresentation {
        Curve3D,
        PcurveS1,
        PcurveS2,
    }
    #[derive(Debug, Clone, PartialEq, Holder)]
    # [holder (table = Tables)]
    #[holder(generate_deserialize)]
    pub enum ReversibleTopology {
        #[holder(use_place_holder)]
        ReversibleTopologyItem(Box<ReversibleTopologyItem>),
        #[holder(use_place_holder)]
        ListOfReversibleTopologyItem(Box<ListOfReversibleTopologyItem>),
        #[holder(use_place_holder)]
        SetOfReversibleTopologyItem(Box<SetOfReversibleTopologyItem>),
    }
    #[derive(Debug, Clone, PartialEq, Holder)]
    # [holder (table = Tables)]
    #[holder(generate_deserialize)]
    pub enum ReversibleTopologyItem {
        #[holder(use_place_holder)]
        Edge(EdgeAny),
        #[holder(use_place_holder)]
        Path(PathAny),
        #[holder(use_place_holder)]
        Face(FaceAny),
        #[holder(use_place_holder)]
        FaceBound(FaceBoundAny),
        #[holder(use_place_holder)]
        ClosedShell(ClosedShellAny),
        #[holder(use_place_holder)]
        OpenShell(OpenShellAny),
    }
    #[derive(
        Clone, Debug, PartialEq, AsRef, Deref, DerefMut, Into, From, :: ruststep_derive :: Holder,
    )]
    # [holder (table = Tables)]
    # [holder (field = second_in_minute)]
    #[holder(generate_deserialize)]
    pub struct SecondInMinute(pub f64);
    #[derive(
        Clone, Debug, PartialEq, AsRef, Deref, DerefMut, Into, From, :: ruststep_derive :: Holder,
    )]
    # [holder (table = Tables)]
    # [holder (field = set_of_reversible_topology_item)]
    #[holder(generate_deserialize)]
    pub struct SetOfReversibleTopologyItem(
        #[holder(use_place_holder)] pub Vec<ReversibleTopologyItem>,
    );
    #[derive(Debug, Clone, PartialEq, Holder)]
    # [holder (table = Tables)]
    #[holder(generate_deserialize)]
    pub enum ShapeDefinition {
        # [holder (field = product_definition_shape)]
        #[holder(use_place_holder)]
        ProductDefinitionShape(Box<ProductDefinitionShape>),
        # [holder (field = shape_aspect)]
        #[holder(use_place_holder)]
        ShapeAspect(Box<ShapeAspect>),
        # [holder (field = shape_aspect_relationship)]
        #[holder(use_place_holder)]
        ShapeAspectRelationship(Box<ShapeAspectRelationship>),
    }
    #[derive(Debug, Clone, PartialEq, Holder)]
    # [holder (table = Tables)]
    #[holder(generate_deserialize)]
    pub enum Shell {
        # [holder (field = vertex_shell)]
        #[holder(use_place_holder)]
        VertexShell(Box<VertexShell>),
        # [holder (field = wire_shell)]
        #[holder(use_place_holder)]
        WireShell(Box<WireShell>),
        #[holder(use_place_holder)]
        OpenShell(OpenShellAny),
        #[holder(use_place_holder)]
        ClosedShell(ClosedShellAny),
    }
    #[derive(Debug, Clone, PartialEq, :: serde :: Deserialize)]
    pub enum SiPrefix {
        Exa,
        Peta,
        Tera,
        Giga,
        Mega,
        Kilo,
        Hecto,
        Deca,
        Deci,
        Centi,
        Milli,
        Micro,
        Nano,
        Pico,
        Femto,
        Atto,
    }
    #[derive(Debug, Clone, PartialEq, :: serde :: Deserialize)]
    pub enum SiUnitName {
        Metre,
        Gram,
        Second,
        Ampere,
        Kelvin,
        Mole,
        Candela,
        Radian,
        Steradian,
        Hertz,
        Newton,
        Pascal,
        Joule,
        Watt,
        Coulomb,
        Volt,
        Farad,
        Ohm,
        Siemens,
        Weber,
        Tesla,
        Henry,
        DegreeCelsius,
        Lumen,
        Lux,
        Becquerel,
        Gray,
        Sievert,
    }
    #[derive(
        Clone, Debug, PartialEq, AsRef, Deref, DerefMut, Into, From, :: ruststep_derive :: Holder,
    )]
    # [holder (table = Tables)]
    # [holder (field = solid_angle_measure)]
    #[holder(generate_deserialize)]
    pub struct SolidAngleMeasure(pub f64);
    #[derive(Debug, Clone, PartialEq, :: serde :: Deserialize)]
    pub enum Source {
        Made,
        Bought,
        NotKnown,
    }
    #[derive(Debug, Clone, PartialEq, Holder)]
    # [holder (table = Tables)]
    #[holder(generate_deserialize)]
    pub enum SpecifiedItem {
        #[holder(use_place_holder)]
        ProductDefinition(ProductDefinitionAny),
        # [holder (field = shape_aspect)]
        #[holder(use_place_holder)]
        ShapeAspect(Box<ShapeAspect>),
    }
    #[derive(Debug, Clone, PartialEq, Holder)]
    # [holder (table = Tables)]
    #[holder(generate_deserialize)]
    pub enum StartRequestItem {
        #[holder(use_place_holder)]
        ProductDefinitionFormation(ProductDefinitionFormationAny),
    }
    #[derive(Debug, Clone, PartialEq, Holder)]
    # [holder (table = Tables)]
    #[holder(generate_deserialize)]
    pub enum SupportedItem {
        # [holder (field = action_directive)]
        #[holder(use_place_holder)]
        ActionDirective(Box<ActionDirective>),
        #[holder(use_place_holder)]
        Action(ActionAny),
        # [holder (field = action_method)]
        #[holder(use_place_holder)]
        ActionMethod(Box<ActionMethod>),
    }
    #[derive(Debug, Clone, PartialEq, Holder)]
    # [holder (table = Tables)]
    #[holder(generate_deserialize)]
    pub enum SurfaceModel {
        # [holder (field = shell_based_surface_model)]
        #[holder(use_place_holder)]
        ShellBasedSurfaceModel(Box<ShellBasedSurfaceModel>),
    }
    #[derive(
        Clone, Debug, PartialEq, AsRef, Deref, DerefMut, Into, From, :: ruststep_derive :: Holder,
    )]
    # [holder (table = Tables)]
    # [holder (field = text)]
    #[holder(generate_deserialize)]
    pub struct Text(pub String);
    #[derive(Debug, Clone, PartialEq, Holder)]
    # [holder (table = Tables)]
    #[holder(generate_deserialize)]
    pub enum Transformation {
        # [holder (field = item_defined_transformation)]
        #[holder(use_place_holder)]
        ItemDefinedTransformation(Box<ItemDefinedTransformation>),
        #[holder(use_place_holder)]
        FunctionallyDefinedTransformation(FunctionallyDefinedTransformationAny),
    }
    #[derive(Debug, Clone, PartialEq, :: serde :: Deserialize)]
    pub enum TransitionCode {
        Discontinuous,
        Continuous,
        ContSameGradient,
        ContSameGradientSameCurvature,
    }
    #[derive(Debug, Clone, PartialEq, :: serde :: Deserialize)]
    pub enum TrimmingPreference {
        Cartesian,
        Parameter,
        Unspecified,
    }
    #[derive(Debug, Clone, PartialEq, Holder)]
    # [holder (table = Tables)]
    #[holder(generate_deserialize)]
    pub enum TrimmingSelect {
        # [holder (field = cartesian_point)]
        #[holder(use_place_holder)]
        CartesianPoint(Box<CartesianPoint>),
        #[holder(use_place_holder)]
        ParameterValue(Box<ParameterValue>),
    }
    #[derive(Debug, Clone, PartialEq, Holder)]
    # [holder (table = Tables)]
    #[holder(generate_deserialize)]
    pub enum Unit {
        #[holder(use_place_holder)]
        NamedUnit(NamedUnitAny),
    }
    #[derive(Debug, Clone, PartialEq, Holder)]
    # [holder (table = Tables)]
    #[holder(generate_deserialize)]
    pub enum VectorOrDirection {
        # [holder (field = vector)]
        #[holder(use_place_holder)]
        Vector(Box<Vector>),
        # [holder (field = direction)]
        #[holder(use_place_holder)]
        Direction(Box<Direction>),
    }
    #[derive(
        Clone, Debug, PartialEq, AsRef, Deref, DerefMut, Into, From, :: ruststep_derive :: Holder,
    )]
    # [holder (table = Tables)]
    # [holder (field = volume_measure)]
    #[holder(generate_deserialize)]
    pub struct VolumeMeasure(pub f64);
    #[derive(
        Clone, Debug, PartialEq, AsRef, Deref, DerefMut, Into, From, :: ruststep_derive :: Holder,
    )]
    # [holder (table = Tables)]
    # [holder (field = week_in_year_number)]
    #[holder(generate_deserialize)]
    pub struct WeekInYearNumber(pub i64);
    #[derive(Debug, Clone, PartialEq, Holder)]
    # [holder (table = Tables)]
    #[holder(generate_deserialize)]
    pub enum WireframeModel {
        # [holder (field = shell_based_wireframe_model)]
        #[holder(use_place_holder)]
        ShellBasedWireframeModel(Box<ShellBasedWireframeModel>),
        # [holder (field = edge_based_wireframe_model)]
        #[holder(use_place_holder)]
        EdgeBasedWireframeModel(Box<EdgeBasedWireframeModel>),
    }
    #[derive(Debug, Clone, PartialEq, Holder)]
    # [holder (table = Tables)]
    #[holder(generate_deserialize)]
    pub enum WorkItem {
        #[holder(use_place_holder)]
        ProductDefinitionFormation(ProductDefinitionFormationAny),
    }
    #[derive(
        Clone, Debug, PartialEq, AsRef, Deref, DerefMut, Into, From, :: ruststep_derive :: Holder,
    )]
    # [holder (table = Tables)]
    # [holder (field = year_number)]
    #[holder(generate_deserialize)]
    pub struct YearNumber(pub i64);
    #[derive(Debug, Clone, PartialEq, :: derive_new :: new, Holder)]
    # [holder (table = Tables)]
    # [holder (field = action)]
    #[holder(generate_deserialize)]
    pub struct Action {
        #[holder(use_place_holder)]
        pub name: Label,
        #[holder(use_place_holder)]
        pub description: Text,
        #[holder(use_place_holder)]
        pub chosen_method: ActionMethod,
    }
    #[derive(Debug, Clone, PartialEq, Holder)]
    # [holder (table = Tables)]
    #[holder(generate_deserialize)]
    pub enum ActionAny {
        #[holder(use_place_holder)]
        # [holder (field = action)]
        Action(Box<Action>),
        #[holder(use_place_holder)]
        # [holder (field = executed_action)]
        ExecutedAction(Box<ExecutedActionAny>),
    }
    impl Into<ActionAny> for Action {
        fn into(self) -> ActionAny {
            ActionAny::Action(Box::new(self))
        }
    }
    impl Into<ActionAny> for ExecutedAction {
        fn into(self) -> ActionAny {
            ActionAny::ExecutedAction(Box::new(self.into()))
        }
    }
    impl AsRef<Action> for ActionAny {
        fn as_ref(&self) -> &Action {
            match self {
                ActionAny::Action(x) => x.as_ref(),
                ActionAny::ExecutedAction(x) => (**x).as_ref(),
            }
        }
    }
    #[derive(Debug, Clone, PartialEq, :: derive_new :: new, Holder)]
    # [holder (table = Tables)]
    # [holder (field = action_assignment)]
    #[holder(generate_deserialize)]
    pub struct ActionAssignment {
        #[holder(use_place_holder)]
        pub assigned_action: ActionAny,
    }
    #[derive(Debug, Clone, PartialEq, Holder)]
    # [holder (table = Tables)]
    #[holder(generate_deserialize)]
    pub enum ActionAssignmentAny {
        #[holder(use_place_holder)]
        # [holder (field = action_assignment)]
        ActionAssignment(Box<ActionAssignment>),
        #[holder(use_place_holder)]
        # [holder (field = change)]
        Change(Box<Change>),
        #[holder(use_place_holder)]
        # [holder (field = start_work)]
        StartWork(Box<StartWork>),
    }
    impl Into<ActionAssignmentAny> for ActionAssignment {
        fn into(self) -> ActionAssignmentAny {
            ActionAssignmentAny::ActionAssignment(Box::new(self))
        }
    }
    impl Into<ActionAssignmentAny> for Change {
        fn into(self) -> ActionAssignmentAny {
            ActionAssignmentAny::Change(Box::new(self.into()))
        }
    }
    impl Into<ActionAssignmentAny> for StartWork {
        fn into(self) -> ActionAssignmentAny {
            ActionAssignmentAny::StartWork(Box::new(self.into()))
        }
    }
    impl AsRef<ActionAssignment> for ActionAssignmentAny {
        fn as_ref(&self) -> &ActionAssignment {
            match self {
                ActionAssignmentAny::ActionAssignment(x) => x.as_ref(),
                ActionAssignmentAny::Change(x) => (**x).as_ref(),
                ActionAssignmentAny::StartWork(x) => (**x).as_ref(),
            }
        }
    }
    #[derive(Debug, Clone, PartialEq, :: derive_new :: new, Holder)]
    # [holder (table = Tables)]
    # [holder (field = action_directive)]
    #[holder(generate_deserialize)]
    pub struct ActionDirective {
        #[holder(use_place_holder)]
        pub name: Label,
        #[holder(use_place_holder)]
        pub description: Text,
        #[holder(use_place_holder)]
        pub analysis: Text,
        #[holder(use_place_holder)]
        pub comment: Text,
        #[holder(use_place_holder)]
        pub requests: Vec<VersionedActionRequest>,
    }
    #[derive(Debug, Clone, PartialEq, :: derive_new :: new, Holder)]
    # [holder (table = Tables)]
    # [holder (field = action_method)]
    #[holder(generate_deserialize)]
    pub struct ActionMethod {
        #[holder(use_place_holder)]
        pub name: Label,
        #[holder(use_place_holder)]
        pub description: Text,
        #[holder(use_place_holder)]
        pub consequence: Text,
        #[holder(use_place_holder)]
        pub purpose: Text,
    }
    #[derive(Debug, Clone, PartialEq, :: derive_new :: new, Holder)]
    # [holder (table = Tables)]
    # [holder (field = action_request_assignment)]
    #[holder(generate_deserialize)]
    pub struct ActionRequestAssignment {
        #[holder(use_place_holder)]
        pub assigned_action_request: VersionedActionRequest,
    }
    #[derive(Debug, Clone, PartialEq, Holder)]
    # [holder (table = Tables)]
    #[holder(generate_deserialize)]
    pub enum ActionRequestAssignmentAny {
        #[holder(use_place_holder)]
        # [holder (field = action_request_assignment)]
        ActionRequestAssignment(Box<ActionRequestAssignment>),
        #[holder(use_place_holder)]
        # [holder (field = change_request)]
        ChangeRequest(Box<ChangeRequest>),
        #[holder(use_place_holder)]
        # [holder (field = start_request)]
        StartRequest(Box<StartRequest>),
    }
    impl Into<ActionRequestAssignmentAny> for ActionRequestAssignment {
        fn into(self) -> ActionRequestAssignmentAny {
            ActionRequestAssignmentAny::ActionRequestAssignment(Box::new(self))
        }
    }
    impl Into<ActionRequestAssignmentAny> for ChangeRequest {
        fn into(self) -> ActionRequestAssignmentAny {
            ActionRequestAssignmentAny::ChangeRequest(Box::new(self.into()))
        }
    }
    impl Into<ActionRequestAssignmentAny> for StartRequest {
        fn into(self) -> ActionRequestAssignmentAny {
            ActionRequestAssignmentAny::StartRequest(Box::new(self.into()))
        }
    }
    impl AsRef<ActionRequestAssignment> for ActionRequestAssignmentAny {
        fn as_ref(&self) -> &ActionRequestAssignment {
            match self {
                ActionRequestAssignmentAny::ActionRequestAssignment(x) => x.as_ref(),
                ActionRequestAssignmentAny::ChangeRequest(x) => (**x).as_ref(),
                ActionRequestAssignmentAny::StartRequest(x) => (**x).as_ref(),
            }
        }
    }
    #[derive(Debug, Clone, PartialEq, :: derive_new :: new, Holder)]
    # [holder (table = Tables)]
    # [holder (field = action_request_solution)]
    #[holder(generate_deserialize)]
    pub struct ActionRequestSolution {
        #[holder(use_place_holder)]
        pub method: ActionMethod,
        #[holder(use_place_holder)]
        pub request: VersionedActionRequest,
    }
    #[derive(Debug, Clone, PartialEq, :: derive_new :: new, Holder)]
    # [holder (table = Tables)]
    # [holder (field = action_request_status)]
    #[holder(generate_deserialize)]
    pub struct ActionRequestStatus {
        #[holder(use_place_holder)]
        pub status: Label,
        #[holder(use_place_holder)]
        pub assigned_request: VersionedActionRequest,
    }
    #[derive(Debug, Clone, PartialEq, :: derive_new :: new, Holder)]
    # [holder (table = Tables)]
    # [holder (field = action_status)]
    #[holder(generate_deserialize)]
    pub struct ActionStatus {
        #[holder(use_place_holder)]
        pub status: Label,
        #[holder(use_place_holder)]
        pub assigned_action: ExecutedActionAny,
    }
    #[derive(Debug, Clone, PartialEq, :: derive_new :: new, Holder)]
    # [holder (table = Tables)]
    # [holder (field = address)]
    #[holder(generate_deserialize)]
    pub struct Address {
        #[holder(use_place_holder)]
        pub internal_location: Option<Label>,
        #[holder(use_place_holder)]
        pub street_number: Option<Label>,
        #[holder(use_place_holder)]
        pub street: Option<Label>,
        #[holder(use_place_holder)]
        pub postal_box: Option<Label>,
        #[holder(use_place_holder)]
        pub town: Option<Label>,
        #[holder(use_place_holder)]
        pub region: Option<Label>,
        #[holder(use_place_holder)]
        pub postal_code: Option<Label>,
        #[holder(use_place_holder)]
        pub country: Option<Label>,
        #[holder(use_place_holder)]
        pub facsimile_number: Option<Label>,
        #[holder(use_place_holder)]
        pub telephone_number: Option<Label>,
        #[holder(use_place_holder)]
        pub electronic_mail_address: Option<Label>,
        #[holder(use_place_holder)]
        pub telex_number: Option<Label>,
    }
    #[derive(Debug, Clone, PartialEq, Holder)]
    # [holder (table = Tables)]
    #[holder(generate_deserialize)]
    pub enum AddressAny {
        #[holder(use_place_holder)]
        # [holder (field = address)]
        Address(Box<Address>),
        #[holder(use_place_holder)]
        # [holder (field = organizational_address)]
        OrganizationalAddress(Box<OrganizationalAddress>),
        #[holder(use_place_holder)]
        # [holder (field = personal_address)]
        PersonalAddress(Box<PersonalAddress>),
    }
    impl Into<AddressAny> for Address {
        fn into(self) -> AddressAny {
            AddressAny::Address(Box::new(self))
        }
    }
    impl Into<AddressAny> for OrganizationalAddress {
        fn into(self) -> AddressAny {
            AddressAny::OrganizationalAddress(Box::new(self.into()))
        }
    }
    impl Into<AddressAny> for PersonalAddress {
        fn into(self) -> AddressAny {
            AddressAny::PersonalAddress(Box::new(self.into()))
        }
    }
    impl AsRef<Address> for AddressAny {
        fn as_ref(&self) -> &Address {
            match self {
                AddressAny::Address(x) => x.as_ref(),
                AddressAny::OrganizationalAddress(x) => (**x).as_ref(),
                AddressAny::PersonalAddress(x) => (**x).as_ref(),
            }
        }
    }
    #[derive(
        Debug, Clone, PartialEq, :: derive_new :: new, Holder, AsRef, AsMut, Deref, DerefMut,
    )]
    # [holder (table = Tables)]
    # [holder (field = advanced_brep_shape_representation)]
    #[holder(generate_deserialize)]
    pub struct AdvancedBrepShapeRepresentation {
        #[as_ref]
        #[as_mut]
        #[deref]
        #[deref_mut]
        #[holder(use_place_holder)]
        pub shape_representation: ShapeRepresentation,
    }
    #[derive(
        Debug, Clone, PartialEq, :: derive_new :: new, Holder, AsRef, AsMut, Deref, DerefMut,
    )]
    # [holder (table = Tables)]
    # [holder (field = advanced_face)]
    #[holder(generate_deserialize)]
    pub struct AdvancedFace {
        #[as_ref]
        #[as_mut]
        #[deref]
        #[deref_mut]
        #[holder(use_place_holder)]
        pub face_surface: FaceSurface,
    }
    #[derive(Debug, Clone, PartialEq, :: derive_new :: new, Holder)]
    # [holder (table = Tables)]
    # [holder (field = alternate_product_relationship)]
    #[holder(generate_deserialize)]
    pub struct AlternateProductRelationship {
        #[holder(use_place_holder)]
        pub name: Label,
        #[holder(use_place_holder)]
        pub definition: Text,
        #[holder(use_place_holder)]
        pub alternate: Product,
        #[holder(use_place_holder)]
        pub base: Product,
        #[holder(use_place_holder)]
        pub basis: Text,
    }
    #[derive(Debug, Clone, PartialEq, :: derive_new :: new, Holder)]
    # [holder (table = Tables)]
    # [holder (field = application_context)]
    #[holder(generate_deserialize)]
    pub struct ApplicationContext {
        #[holder(use_place_holder)]
        pub application: Text,
    }
    #[derive(Debug, Clone, PartialEq, :: derive_new :: new, Holder)]
    # [holder (table = Tables)]
    # [holder (field = application_context_element)]
    #[holder(generate_deserialize)]
    pub struct ApplicationContextElement {
        #[holder(use_place_holder)]
        pub name: Label,
        #[holder(use_place_holder)]
        pub frame_of_reference: ApplicationContext,
    }
    #[derive(Debug, Clone, PartialEq, Holder)]
    # [holder (table = Tables)]
    #[holder(generate_deserialize)]
    pub enum ApplicationContextElementAny {
        #[holder(use_place_holder)]
        # [holder (field = application_context_element)]
        ApplicationContextElement(Box<ApplicationContextElement>),
        #[holder(use_place_holder)]
        # [holder (field = product_concept_context)]
        ProductConceptContext(Box<ProductConceptContext>),
        #[holder(use_place_holder)]
        # [holder (field = product_context)]
        ProductContext(Box<ProductContextAny>),
        #[holder(use_place_holder)]
        # [holder (field = product_definition_context)]
        ProductDefinitionContext(Box<ProductDefinitionContextAny>),
    }
    impl Into<ApplicationContextElementAny> for ApplicationContextElement {
        fn into(self) -> ApplicationContextElementAny {
            ApplicationContextElementAny::ApplicationContextElement(Box::new(self))
        }
    }
    impl Into<ApplicationContextElementAny> for ProductConceptContext {
        fn into(self) -> ApplicationContextElementAny {
            ApplicationContextElementAny::ProductConceptContext(Box::new(self.into()))
        }
    }
    impl Into<ApplicationContextElementAny> for ProductContext {
        fn into(self) -> ApplicationContextElementAny {
            ApplicationContextElementAny::ProductContext(Box::new(self.into()))
        }
    }
    impl Into<ApplicationContextElementAny> for ProductDefinitionContext {
        fn into(self) -> ApplicationContextElementAny {
            ApplicationContextElementAny::ProductDefinitionContext(Box::new(self.into()))
        }
    }
    impl AsRef<ApplicationContextElement> for ApplicationContextElementAny {
        fn as_ref(&self) -> &ApplicationContextElement {
            match self {
                ApplicationContextElementAny::ApplicationContextElement(x) => x.as_ref(),
                ApplicationContextElementAny::ProductConceptContext(x) => (**x).as_ref(),
                ApplicationContextElementAny::ProductContext(x) => (**x).as_ref(),
                ApplicationContextElementAny::ProductDefinitionContext(x) => (**x).as_ref(),
            }
        }
    }
    #[derive(Debug, Clone, PartialEq, :: derive_new :: new, Holder)]
    # [holder (table = Tables)]
    # [holder (field = application_protocol_definition)]
    #[holder(generate_deserialize)]
    pub struct ApplicationProtocolDefinition {
        #[holder(use_place_holder)]
        pub status: Label,
        #[holder(use_place_holder)]
        pub application_interpreted_model_schema_name: Label,
        #[holder(use_place_holder)]
        pub application_protocol_year: YearNumber,
        #[holder(use_place_holder)]
        pub application: ApplicationContext,
    }
    #[derive(Debug, Clone, PartialEq, :: derive_new :: new, Holder)]
    # [holder (table = Tables)]
    # [holder (field = approval)]
    #[holder(generate_deserialize)]
    pub struct Approval {
        #[holder(use_place_holder)]
        pub status: ApprovalStatus,
        #[holder(use_place_holder)]
        pub level: Label,
    }
    #[derive(Debug, Clone, PartialEq, :: derive_new :: new, Holder)]
    # [holder (table = Tables)]
    # [holder (field = approval_assignment)]
    #[holder(generate_deserialize)]
    pub struct ApprovalAssignment {
        #[holder(use_place_holder)]
        pub assigned_approval: Approval,
    }
    #[derive(Debug, Clone, PartialEq, Holder)]
    # [holder (table = Tables)]
    #[holder(generate_deserialize)]
    pub enum ApprovalAssignmentAny {
        #[holder(use_place_holder)]
        # [holder (field = approval_assignment)]
        ApprovalAssignment(Box<ApprovalAssignment>),
        #[holder(use_place_holder)]
        # [holder (field = cc_design_approval)]
        CcDesignApproval(Box<CcDesignApproval>),
    }
    impl Into<ApprovalAssignmentAny> for ApprovalAssignment {
        fn into(self) -> ApprovalAssignmentAny {
            ApprovalAssignmentAny::ApprovalAssignment(Box::new(self))
        }
    }
    impl Into<ApprovalAssignmentAny> for CcDesignApproval {
        fn into(self) -> ApprovalAssignmentAny {
            ApprovalAssignmentAny::CcDesignApproval(Box::new(self.into()))
        }
    }
    impl AsRef<ApprovalAssignment> for ApprovalAssignmentAny {
        fn as_ref(&self) -> &ApprovalAssignment {
            match self {
                ApprovalAssignmentAny::ApprovalAssignment(x) => x.as_ref(),
                ApprovalAssignmentAny::CcDesignApproval(x) => (**x).as_ref(),
            }
        }
    }
    #[derive(Debug, Clone, PartialEq, :: derive_new :: new, Holder)]
    # [holder (table = Tables)]
    # [holder (field = approval_date_time)]
    #[holder(generate_deserialize)]
    pub struct ApprovalDateTime {
        #[holder(use_place_holder)]
        pub date_time: DateTimeSelect,
        #[holder(use_place_holder)]
        pub dated_approval: Approval,
    }
    #[derive(Debug, Clone, PartialEq, :: derive_new :: new, Holder)]
    # [holder (table = Tables)]
    # [holder (field = approval_person_organization)]
    #[holder(generate_deserialize)]
    pub struct ApprovalPersonOrganization {
        #[holder(use_place_holder)]
        pub person_organization: PersonOrganizationSelect,
        #[holder(use_place_holder)]
        pub authorized_approval: Approval,
        #[holder(use_place_holder)]
        pub role: ApprovalRole,
    }
    #[derive(Debug, Clone, PartialEq, :: derive_new :: new, Holder)]
    # [holder (table = Tables)]
    # [holder (field = approval_relationship)]
    #[holder(generate_deserialize)]
    pub struct ApprovalRelationship {
        #[holder(use_place_holder)]
        pub name: Label,
        #[holder(use_place_holder)]
        pub description: Text,
        #[holder(use_place_holder)]
        pub relating_approval: Approval,
        #[holder(use_place_holder)]
        pub related_approval: Approval,
    }
    #[derive(Debug, Clone, PartialEq, :: derive_new :: new, Holder)]
    # [holder (table = Tables)]
    # [holder (field = approval_role)]
    #[holder(generate_deserialize)]
    pub struct ApprovalRole {
        #[holder(use_place_holder)]
        pub role: Label,
    }
    #[derive(Debug, Clone, PartialEq, :: derive_new :: new, Holder)]
    # [holder (table = Tables)]
    # [holder (field = approval_status)]
    #[holder(generate_deserialize)]
    pub struct ApprovalStatus {
        #[holder(use_place_holder)]
        pub name: Label,
    }
    #[derive(
        Debug, Clone, PartialEq, :: derive_new :: new, Holder, AsRef, AsMut, Deref, DerefMut,
    )]
    # [holder (table = Tables)]
    # [holder (field = area_measure_with_unit)]
    #[holder(generate_deserialize)]
    pub struct AreaMeasureWithUnit {
        #[as_ref]
        #[as_mut]
        #[deref]
        #[deref_mut]
        #[holder(use_place_holder)]
        pub measure_with_unit: MeasureWithUnit,
    }
    #[derive(
        Debug, Clone, PartialEq, :: derive_new :: new, Holder, AsRef, AsMut, Deref, DerefMut,
    )]
    # [holder (table = Tables)]
    # [holder (field = area_unit)]
    #[holder(generate_deserialize)]
    pub struct AreaUnit {
        #[as_ref]
        #[as_mut]
        #[deref]
        #[deref_mut]
        #[holder(use_place_holder)]
        pub named_unit: NamedUnit,
    }
    #[derive(
        Debug, Clone, PartialEq, :: derive_new :: new, Holder, AsRef, AsMut, Deref, DerefMut,
    )]
    # [holder (table = Tables)]
    # [holder (field = assembly_component_usage)]
    #[holder(generate_deserialize)]
    pub struct AssemblyComponentUsage {
        #[as_ref]
        #[as_mut]
        #[deref]
        #[deref_mut]
        #[holder(use_place_holder)]
        pub product_definition_usage: ProductDefinitionUsage,
        #[holder(use_place_holder)]
        pub reference_designator: Option<Identifier>,
    }
    #[derive(Debug, Clone, PartialEq, Holder)]
    # [holder (table = Tables)]
    #[holder(generate_deserialize)]
    pub enum AssemblyComponentUsageAny {
        #[holder(use_place_holder)]
        # [holder (field = assembly_component_usage)]
        AssemblyComponentUsage(Box<AssemblyComponentUsage>),
        #[holder(use_place_holder)]
        # [holder (field = next_assembly_usage_occurrence)]
        NextAssemblyUsageOccurrence(Box<NextAssemblyUsageOccurrence>),
        #[holder(use_place_holder)]
        # [holder (field = promissory_usage_occurrence)]
        PromissoryUsageOccurrence(Box<PromissoryUsageOccurrence>),
        #[holder(use_place_holder)]
        # [holder (field = quantified_assembly_component_usage)]
        QuantifiedAssemblyComponentUsage(Box<QuantifiedAssemblyComponentUsage>),
        #[holder(use_place_holder)]
        # [holder (field = specified_higher_usage_occurrence)]
        SpecifiedHigherUsageOccurrence(Box<SpecifiedHigherUsageOccurrence>),
    }
    impl Into<AssemblyComponentUsageAny> for AssemblyComponentUsage {
        fn into(self) -> AssemblyComponentUsageAny {
            AssemblyComponentUsageAny::AssemblyComponentUsage(Box::new(self))
        }
    }
    impl Into<AssemblyComponentUsageAny> for NextAssemblyUsageOccurrence {
        fn into(self) -> AssemblyComponentUsageAny {
            AssemblyComponentUsageAny::NextAssemblyUsageOccurrence(Box::new(self.into()))
        }
    }
    impl Into<AssemblyComponentUsageAny> for PromissoryUsageOccurrence {
        fn into(self) -> AssemblyComponentUsageAny {
            AssemblyComponentUsageAny::PromissoryUsageOccurrence(Box::new(self.into()))
        }
    }
    impl Into<AssemblyComponentUsageAny> for QuantifiedAssemblyComponentUsage {
        fn into(self) -> AssemblyComponentUsageAny {
            AssemblyComponentUsageAny::QuantifiedAssemblyComponentUsage(Box::new(self.into()))
        }
    }
    impl Into<AssemblyComponentUsageAny> for SpecifiedHigherUsageOccurrence {
        fn into(self) -> AssemblyComponentUsageAny {
            AssemblyComponentUsageAny::SpecifiedHigherUsageOccurrence(Box::new(self.into()))
        }
    }
    impl AsRef<AssemblyComponentUsage> for AssemblyComponentUsageAny {
        fn as_ref(&self) -> &AssemblyComponentUsage {
            match self {
                AssemblyComponentUsageAny::AssemblyComponentUsage(x) => x.as_ref(),
                AssemblyComponentUsageAny::NextAssemblyUsageOccurrence(x) => (**x).as_ref(),
                AssemblyComponentUsageAny::PromissoryUsageOccurrence(x) => (**x).as_ref(),
                AssemblyComponentUsageAny::QuantifiedAssemblyComponentUsage(x) => (**x).as_ref(),
                AssemblyComponentUsageAny::SpecifiedHigherUsageOccurrence(x) => (**x).as_ref(),
            }
        }
    }
    impl AsRef<ProductDefinitionUsage> for AssemblyComponentUsageAny {
        fn as_ref(&self) -> &ProductDefinitionUsage {
            match self {
                AssemblyComponentUsageAny::AssemblyComponentUsage(x) => {
                    AsRef::<AssemblyComponentUsage>::as_ref(x).as_ref()
                }
                AssemblyComponentUsageAny::NextAssemblyUsageOccurrence(x) => {
                    AsRef::<AssemblyComponentUsage>::as_ref(x.as_ref()).as_ref()
                }
                AssemblyComponentUsageAny::PromissoryUsageOccurrence(x) => {
                    AsRef::<AssemblyComponentUsage>::as_ref(x.as_ref()).as_ref()
                }
                AssemblyComponentUsageAny::QuantifiedAssemblyComponentUsage(x) => {
                    AsRef::<AssemblyComponentUsage>::as_ref(x.as_ref()).as_ref()
                }
                AssemblyComponentUsageAny::SpecifiedHigherUsageOccurrence(x) => {
                    AsRef::<AssemblyComponentUsage>::as_ref(x.as_ref()).as_ref()
                }
            }
        }
    }
    #[derive(Debug, Clone, PartialEq, :: derive_new :: new, Holder)]
    # [holder (table = Tables)]
    # [holder (field = assembly_component_usage_substitute)]
    #[holder(generate_deserialize)]
    pub struct AssemblyComponentUsageSubstitute {
        #[holder(use_place_holder)]
        pub name: Label,
        #[holder(use_place_holder)]
        pub definition: Text,
        #[holder(use_place_holder)]
        pub base: AssemblyComponentUsageAny,
        #[holder(use_place_holder)]
        pub substitute: AssemblyComponentUsageAny,
    }
    #[derive(
        Debug, Clone, PartialEq, :: derive_new :: new, Holder, AsRef, AsMut, Deref, DerefMut,
    )]
    # [holder (table = Tables)]
    # [holder (field = axis1_placement)]
    #[holder(generate_deserialize)]
    pub struct Axis1Placement {
        #[as_ref]
        #[as_mut]
        #[deref]
        #[deref_mut]
        #[holder(use_place_holder)]
        pub placement: Placement,
        #[holder(use_place_holder)]
        pub axis: Option<Direction>,
    }
    #[derive(
        Debug, Clone, PartialEq, :: derive_new :: new, Holder, AsRef, AsMut, Deref, DerefMut,
    )]
    # [holder (table = Tables)]
    # [holder (field = axis2_placement_2d)]
    #[holder(generate_deserialize)]
    pub struct Axis2Placement2D {
        #[as_ref]
        #[as_mut]
        #[deref]
        #[deref_mut]
        #[holder(use_place_holder)]
        pub placement: Placement,
        #[holder(use_place_holder)]
        pub ref_direction: Option<Direction>,
    }
    #[derive(
        Debug, Clone, PartialEq, :: derive_new :: new, Holder, AsRef, AsMut, Deref, DerefMut,
    )]
    # [holder (table = Tables)]
    # [holder (field = axis2_placement_3d)]
    #[holder(generate_deserialize)]
    pub struct Axis2Placement3D {
        #[as_ref]
        #[as_mut]
        #[deref]
        #[deref_mut]
        #[holder(use_place_holder)]
        pub placement: Placement,
        #[holder(use_place_holder)]
        pub axis: Option<Direction>,
        #[holder(use_place_holder)]
        pub ref_direction: Option<Direction>,
    }
    #[derive(
        Debug, Clone, PartialEq, :: derive_new :: new, Holder, AsRef, AsMut, Deref, DerefMut,
    )]
    # [holder (table = Tables)]
    # [holder (field = b_spline_curve)]
    #[holder(generate_deserialize)]
    pub struct BSplineCurve {
        #[as_ref]
        #[as_mut]
        #[deref]
        #[deref_mut]
        #[holder(use_place_holder)]
        pub bounded_curve: BoundedCurve,
        pub degree: i64,
        #[holder(use_place_holder)]
        pub control_points_list: Vec<CartesianPoint>,
        pub curve_form: BSplineCurveForm,
        pub closed_curve: Logical,
        pub self_intersect: Logical,
    }
    #[derive(Debug, Clone, PartialEq, Holder)]
    # [holder (table = Tables)]
    #[holder(generate_deserialize)]
    pub enum BSplineCurveAny {
        #[holder(use_place_holder)]
        # [holder (field = b_spline_curve)]
        BSplineCurve(Box<BSplineCurve>),
        #[holder(use_place_holder)]
        # [holder (field = b_spline_curve_with_knots)]
        BSplineCurveWithKnots(Box<BSplineCurveWithKnots>),
        #[holder(use_place_holder)]
        # [holder (field = bezier_curve)]
        BezierCurve(Box<BezierCurve>),
        #[holder(use_place_holder)]
        # [holder (field = quasi_uniform_curve)]
        QuasiUniformCurve(Box<QuasiUniformCurve>),
        #[holder(use_place_holder)]
        # [holder (field = rational_b_spline_curve)]
        RationalBSplineCurve(Box<RationalBSplineCurve>),
        #[holder(use_place_holder)]
        # [holder (field = uniform_curve)]
        UniformCurve(Box<UniformCurve>),
    }
    impl Into<BSplineCurveAny> for BSplineCurve {
        fn into(self) -> BSplineCurveAny {
            BSplineCurveAny::BSplineCurve(Box::new(self))
        }
    }
    impl Into<BSplineCurveAny> for BSplineCurveWithKnots {
        fn into(self) -> BSplineCurveAny {
            BSplineCurveAny::BSplineCurveWithKnots(Box::new(self.into()))
        }
    }
    impl Into<BSplineCurveAny> for BezierCurve {
        fn into(self) -> BSplineCurveAny {
            BSplineCurveAny::BezierCurve(Box::new(self.into()))
        }
    }
    impl Into<BSplineCurveAny> for QuasiUniformCurve {
        fn into(self) -> BSplineCurveAny {
            BSplineCurveAny::QuasiUniformCurve(Box::new(self.into()))
        }
    }
    impl Into<BSplineCurveAny> for RationalBSplineCurve {
        fn into(self) -> BSplineCurveAny {
            BSplineCurveAny::RationalBSplineCurve(Box::new(self.into()))
        }
    }
    impl Into<BSplineCurveAny> for UniformCurve {
        fn into(self) -> BSplineCurveAny {
            BSplineCurveAny::UniformCurve(Box::new(self.into()))
        }
    }
    impl AsRef<BSplineCurve> for BSplineCurveAny {
        fn as_ref(&self) -> &BSplineCurve {
            match self {
                BSplineCurveAny::BSplineCurve(x) => x.as_ref(),
                BSplineCurveAny::BSplineCurveWithKnots(x) => (**x).as_ref(),
                BSplineCurveAny::BezierCurve(x) => (**x).as_ref(),
                BSplineCurveAny::QuasiUniformCurve(x) => (**x).as_ref(),
                BSplineCurveAny::RationalBSplineCurve(x) => (**x).as_ref(),
                BSplineCurveAny::UniformCurve(x) => (**x).as_ref(),
            }
        }
    }
    impl AsRef<BoundedCurve> for BSplineCurveAny {
        fn as_ref(&self) -> &BoundedCurve {
            match self {
                BSplineCurveAny::BSplineCurve(x) => AsRef::<BSplineCurve>::as_ref(x).as_ref(),
                BSplineCurveAny::BSplineCurveWithKnots(x) => {
                    AsRef::<BSplineCurve>::as_ref(x.as_ref()).as_ref()
                }
                BSplineCurveAny::BezierCurve(x) => {
                    AsRef::<BSplineCurve>::as_ref(x.as_ref()).as_ref()
                }
                BSplineCurveAny::QuasiUniformCurve(x) => {
                    AsRef::<BSplineCurve>::as_ref(x.as_ref()).as_ref()
                }
                BSplineCurveAny::RationalBSplineCurve(x) => {
                    AsRef::<BSplineCurve>::as_ref(x.as_ref()).as_ref()
                }
                BSplineCurveAny::UniformCurve(x) => {
                    AsRef::<BSplineCurve>::as_ref(x.as_ref()).as_ref()
                }
            }
        }
    }
    #[derive(
        Debug, Clone, PartialEq, :: derive_new :: new, Holder, AsRef, AsMut, Deref, DerefMut,
    )]
    # [holder (table = Tables)]
    # [holder (field = b_spline_curve_with_knots)]
    #[holder(generate_deserialize)]
    pub struct BSplineCurveWithKnots {
        #[as_ref]
        #[as_mut]
        #[deref]
        #[deref_mut]
        #[holder(use_place_holder)]
        pub b_spline_curve: BSplineCurve,
        pub knot_multiplicities: Vec<i64>,
        #[holder(use_place_holder)]
        pub knots: Vec<ParameterValue>,
        pub knot_spec: KnotType,
    }
    #[derive(
        Debug, Clone, PartialEq, :: derive_new :: new, Holder, AsRef, AsMut, Deref, DerefMut,
    )]
    # [holder (table = Tables)]
    # [holder (field = b_spline_surface)]
    #[holder(generate_deserialize)]
    pub struct BSplineSurface {
        #[as_ref]
        #[as_mut]
        #[deref]
        #[deref_mut]
        #[holder(use_place_holder)]
        pub bounded_surface: BoundedSurface,
        pub u_degree: i64,
        pub v_degree: i64,
        #[holder(use_place_holder)]
        pub control_points_list: Vec<Vec<CartesianPoint>>,
        pub surface_form: BSplineSurfaceForm,
        pub u_closed: Logical,
        pub v_closed: Logical,
        pub self_intersect: Logical,
    }
    #[derive(Debug, Clone, PartialEq, Holder)]
    # [holder (table = Tables)]
    #[holder(generate_deserialize)]
    pub enum BSplineSurfaceAny {
        #[holder(use_place_holder)]
        # [holder (field = b_spline_surface)]
        BSplineSurface(Box<BSplineSurface>),
        #[holder(use_place_holder)]
        # [holder (field = b_spline_surface_with_knots)]
        BSplineSurfaceWithKnots(Box<BSplineSurfaceWithKnots>),
        #[holder(use_place_holder)]
        # [holder (field = bezier_surface)]
        BezierSurface(Box<BezierSurface>),
        #[holder(use_place_holder)]
        # [holder (field = quasi_uniform_surface)]
        QuasiUniformSurface(Box<QuasiUniformSurface>),
        #[holder(use_place_holder)]
        # [holder (field = rational_b_spline_surface)]
        RationalBSplineSurface(Box<RationalBSplineSurface>),
        #[holder(use_place_holder)]
        # [holder (field = uniform_surface)]
        UniformSurface(Box<UniformSurface>),
    }
    impl Into<BSplineSurfaceAny> for BSplineSurface {
        fn into(self) -> BSplineSurfaceAny {
            BSplineSurfaceAny::BSplineSurface(Box::new(self))
        }
    }
    impl Into<BSplineSurfaceAny> for BSplineSurfaceWithKnots {
        fn into(self) -> BSplineSurfaceAny {
            BSplineSurfaceAny::BSplineSurfaceWithKnots(Box::new(self.into()))
        }
    }
    impl Into<BSplineSurfaceAny> for BezierSurface {
        fn into(self) -> BSplineSurfaceAny {
            BSplineSurfaceAny::BezierSurface(Box::new(self.into()))
        }
    }
    impl Into<BSplineSurfaceAny> for QuasiUniformSurface {
        fn into(self) -> BSplineSurfaceAny {
            BSplineSurfaceAny::QuasiUniformSurface(Box::new(self.into()))
        }
    }
    impl Into<BSplineSurfaceAny> for RationalBSplineSurface {
        fn into(self) -> BSplineSurfaceAny {
            BSplineSurfaceAny::RationalBSplineSurface(Box::new(self.into()))
        }
    }
    impl Into<BSplineSurfaceAny> for UniformSurface {
        fn into(self) -> BSplineSurfaceAny {
            BSplineSurfaceAny::UniformSurface(Box::new(self.into()))
        }
    }
    impl AsRef<BSplineSurface> for BSplineSurfaceAny {
        fn as_ref(&self) -> &BSplineSurface {
            match self {
                BSplineSurfaceAny::BSplineSurface(x) => x.as_ref(),
                BSplineSurfaceAny::BSplineSurfaceWithKnots(x) => (**x).as_ref(),
                BSplineSurfaceAny::BezierSurface(x) => (**x).as_ref(),
                BSplineSurfaceAny::QuasiUniformSurface(x) => (**x).as_ref(),
                BSplineSurfaceAny::RationalBSplineSurface(x) => (**x).as_ref(),
                BSplineSurfaceAny::UniformSurface(x) => (**x).as_ref(),
            }
        }
    }
    impl AsRef<BoundedSurface> for BSplineSurfaceAny {
        fn as_ref(&self) -> &BoundedSurface {
            match self {
                BSplineSurfaceAny::BSplineSurface(x) => AsRef::<BSplineSurface>::as_ref(x).as_ref(),
                BSplineSurfaceAny::BSplineSurfaceWithKnots(x) => {
                    AsRef::<BSplineSurface>::as_ref(x.as_ref()).as_ref()
                }
                BSplineSurfaceAny::BezierSurface(x) => {
                    AsRef::<BSplineSurface>::as_ref(x.as_ref()).as_ref()
                }
                BSplineSurfaceAny::QuasiUniformSurface(x) => {
                    AsRef::<BSplineSurface>::as_ref(x.as_ref()).as_ref()
                }
                BSplineSurfaceAny::RationalBSplineSurface(x) => {
                    AsRef::<BSplineSurface>::as_ref(x.as_ref()).as_ref()
                }
                BSplineSurfaceAny::UniformSurface(x) => {
                    AsRef::<BSplineSurface>::as_ref(x.as_ref()).as_ref()
                }
            }
        }
    }
    #[derive(
        Debug, Clone, PartialEq, :: derive_new :: new, Holder, AsRef, AsMut, Deref, DerefMut,
    )]
    # [holder (table = Tables)]
    # [holder (field = b_spline_surface_with_knots)]
    #[holder(generate_deserialize)]
    pub struct BSplineSurfaceWithKnots {
        #[as_ref]
        #[as_mut]
        #[deref]
        #[deref_mut]
        #[holder(use_place_holder)]
        pub b_spline_surface: BSplineSurface,
        pub u_multiplicities: Vec<i64>,
        pub v_multiplicities: Vec<i64>,
        #[holder(use_place_holder)]
        pub u_knots: Vec<ParameterValue>,
        #[holder(use_place_holder)]
        pub v_knots: Vec<ParameterValue>,
        pub knot_spec: KnotType,
    }
    #[derive(
        Debug, Clone, PartialEq, :: derive_new :: new, Holder, AsRef, AsMut, Deref, DerefMut,
    )]
    # [holder (table = Tables)]
    # [holder (field = bezier_curve)]
    #[holder(generate_deserialize)]
    pub struct BezierCurve {
        #[as_ref]
        #[as_mut]
        #[deref]
        #[deref_mut]
        #[holder(use_place_holder)]
        pub b_spline_curve: BSplineCurve,
    }
    #[derive(
        Debug, Clone, PartialEq, :: derive_new :: new, Holder, AsRef, AsMut, Deref, DerefMut,
    )]
    # [holder (table = Tables)]
    # [holder (field = bezier_surface)]
    #[holder(generate_deserialize)]
    pub struct BezierSurface {
        #[as_ref]
        #[as_mut]
        #[deref]
        #[deref_mut]
        #[holder(use_place_holder)]
        pub b_spline_surface: BSplineSurface,
    }
    #[derive(
        Debug, Clone, PartialEq, :: derive_new :: new, Holder, AsRef, AsMut, Deref, DerefMut,
    )]
    # [holder (table = Tables)]
    # [holder (field = boundary_curve)]
    #[holder(generate_deserialize)]
    pub struct BoundaryCurve {
        #[as_ref]
        #[as_mut]
        #[deref]
        #[deref_mut]
        #[holder(use_place_holder)]
        pub composite_curve_on_surface: CompositeCurveOnSurface,
    }
    #[derive(Debug, Clone, PartialEq, Holder)]
    # [holder (table = Tables)]
    #[holder(generate_deserialize)]
    pub enum BoundaryCurveAny {
        #[holder(use_place_holder)]
        # [holder (field = boundary_curve)]
        BoundaryCurve(Box<BoundaryCurve>),
        #[holder(use_place_holder)]
        # [holder (field = outer_boundary_curve)]
        OuterBoundaryCurve(Box<OuterBoundaryCurve>),
    }
    impl Into<BoundaryCurveAny> for BoundaryCurve {
        fn into(self) -> BoundaryCurveAny {
            BoundaryCurveAny::BoundaryCurve(Box::new(self))
        }
    }
    impl Into<BoundaryCurveAny> for OuterBoundaryCurve {
        fn into(self) -> BoundaryCurveAny {
            BoundaryCurveAny::OuterBoundaryCurve(Box::new(self.into()))
        }
    }
    impl AsRef<BoundaryCurve> for BoundaryCurveAny {
        fn as_ref(&self) -> &BoundaryCurve {
            match self {
                BoundaryCurveAny::BoundaryCurve(x) => x.as_ref(),
                BoundaryCurveAny::OuterBoundaryCurve(x) => (**x).as_ref(),
            }
        }
    }
    impl AsRef<CompositeCurveOnSurface> for BoundaryCurveAny {
        fn as_ref(&self) -> &CompositeCurveOnSurface {
            match self {
                BoundaryCurveAny::BoundaryCurve(x) => AsRef::<BoundaryCurve>::as_ref(x).as_ref(),
                BoundaryCurveAny::OuterBoundaryCurve(x) => {
                    AsRef::<BoundaryCurve>::as_ref(x.as_ref()).as_ref()
                }
            }
        }
    }
    #[derive(
        Debug, Clone, PartialEq, :: derive_new :: new, Holder, AsRef, AsMut, Deref, DerefMut,
    )]
    # [holder (table = Tables)]
    # [holder (field = bounded_curve)]
    #[holder(generate_deserialize)]
    pub struct BoundedCurve {
        #[as_ref]
        #[as_mut]
        #[deref]
        #[deref_mut]
        #[holder(use_place_holder)]
        pub curve: Curve,
    }
    #[derive(Debug, Clone, PartialEq, Holder)]
    # [holder (table = Tables)]
    #[holder(generate_deserialize)]
    pub enum BoundedCurveAny {
        #[holder(use_place_holder)]
        # [holder (field = bounded_curve)]
        BoundedCurve(Box<BoundedCurve>),
        #[holder(use_place_holder)]
        # [holder (field = b_spline_curve)]
        BSplineCurve(Box<BSplineCurveAny>),
        #[holder(use_place_holder)]
        # [holder (field = bounded_pcurve)]
        BoundedPcurve(Box<BoundedPcurve>),
        #[holder(use_place_holder)]
        # [holder (field = bounded_surface_curve)]
        BoundedSurfaceCurve(Box<BoundedSurfaceCurve>),
        #[holder(use_place_holder)]
        # [holder (field = composite_curve)]
        CompositeCurve(Box<CompositeCurveAny>),
        #[holder(use_place_holder)]
        # [holder (field = polyline)]
        Polyline(Box<Polyline>),
        #[holder(use_place_holder)]
        # [holder (field = trimmed_curve)]
        TrimmedCurve(Box<TrimmedCurve>),
    }
    impl Into<BoundedCurveAny> for BoundedCurve {
        fn into(self) -> BoundedCurveAny {
            BoundedCurveAny::BoundedCurve(Box::new(self))
        }
    }
    impl Into<BoundedCurveAny> for BSplineCurve {
        fn into(self) -> BoundedCurveAny {
            BoundedCurveAny::BSplineCurve(Box::new(self.into()))
        }
    }
    impl Into<BoundedCurveAny> for BoundedPcurve {
        fn into(self) -> BoundedCurveAny {
            BoundedCurveAny::BoundedPcurve(Box::new(self.into()))
        }
    }
    impl Into<BoundedCurveAny> for BoundedSurfaceCurve {
        fn into(self) -> BoundedCurveAny {
            BoundedCurveAny::BoundedSurfaceCurve(Box::new(self.into()))
        }
    }
    impl Into<BoundedCurveAny> for CompositeCurve {
        fn into(self) -> BoundedCurveAny {
            BoundedCurveAny::CompositeCurve(Box::new(self.into()))
        }
    }
    impl Into<BoundedCurveAny> for Polyline {
        fn into(self) -> BoundedCurveAny {
            BoundedCurveAny::Polyline(Box::new(self.into()))
        }
    }
    impl Into<BoundedCurveAny> for TrimmedCurve {
        fn into(self) -> BoundedCurveAny {
            BoundedCurveAny::TrimmedCurve(Box::new(self.into()))
        }
    }
    impl AsRef<BoundedCurve> for BoundedCurveAny {
        fn as_ref(&self) -> &BoundedCurve {
            match self {
                BoundedCurveAny::BoundedCurve(x) => x.as_ref(),
                BoundedCurveAny::BSplineCurve(x) => (**x).as_ref(),
                BoundedCurveAny::BoundedPcurve(x) => (**x).as_ref(),
                BoundedCurveAny::BoundedSurfaceCurve(x) => (**x).as_ref(),
                BoundedCurveAny::CompositeCurve(x) => (**x).as_ref(),
                BoundedCurveAny::Polyline(x) => (**x).as_ref(),
                BoundedCurveAny::TrimmedCurve(x) => (**x).as_ref(),
            }
        }
    }
    impl AsRef<Curve> for BoundedCurveAny {
        fn as_ref(&self) -> &Curve {
            match self {
                BoundedCurveAny::BoundedCurve(x) => AsRef::<BoundedCurve>::as_ref(x).as_ref(),
                BoundedCurveAny::BSplineCurve(x) => {
                    AsRef::<BoundedCurve>::as_ref(x.as_ref()).as_ref()
                }
                BoundedCurveAny::BoundedPcurve(x) => {
                    AsRef::<BoundedCurve>::as_ref(x.as_ref()).as_ref()
                }
                BoundedCurveAny::BoundedSurfaceCurve(x) => {
                    AsRef::<BoundedCurve>::as_ref(x.as_ref()).as_ref()
                }
                BoundedCurveAny::CompositeCurve(x) => {
                    AsRef::<BoundedCurve>::as_ref(x.as_ref()).as_ref()
                }
                BoundedCurveAny::Polyline(x) => AsRef::<BoundedCurve>::as_ref(x.as_ref()).as_ref(),
                BoundedCurveAny::TrimmedCurve(x) => {
                    AsRef::<BoundedCurve>::as_ref(x.as_ref()).as_ref()
                }
            }
        }
    }
    #[derive(Debug, Clone, PartialEq, :: derive_new :: new, Holder, AsRef, AsMut)]
    # [holder (table = Tables)]
    # [holder (field = bounded_pcurve)]
    #[holder(generate_deserialize)]
    pub struct BoundedPcurve {
        #[as_ref]
        #[as_mut]
        #[holder(use_place_holder)]
        pub pcurve: Pcurve,
        #[as_ref]
        #[as_mut]
        #[holder(use_place_holder)]
        pub bounded_curve: BoundedCurve,
    }
    #[derive(
        Debug, Clone, PartialEq, :: derive_new :: new, Holder, AsRef, AsMut, Deref, DerefMut,
    )]
    # [holder (table = Tables)]
    # [holder (field = bounded_surface)]
    #[holder(generate_deserialize)]
    pub struct BoundedSurface {
        #[as_ref]
        #[as_mut]
        #[deref]
        #[deref_mut]
        #[holder(use_place_holder)]
        pub surface: Surface,
    }
    #[derive(Debug, Clone, PartialEq, Holder)]
    # [holder (table = Tables)]
    #[holder(generate_deserialize)]
    pub enum BoundedSurfaceAny {
        #[holder(use_place_holder)]
        # [holder (field = bounded_surface)]
        BoundedSurface(Box<BoundedSurface>),
        #[holder(use_place_holder)]
        # [holder (field = b_spline_surface)]
        BSplineSurface(Box<BSplineSurfaceAny>),
        #[holder(use_place_holder)]
        # [holder (field = curve_bounded_surface)]
        CurveBoundedSurface(Box<CurveBoundedSurface>),
        #[holder(use_place_holder)]
        # [holder (field = rectangular_composite_surface)]
        RectangularCompositeSurface(Box<RectangularCompositeSurface>),
        #[holder(use_place_holder)]
        # [holder (field = rectangular_trimmed_surface)]
        RectangularTrimmedSurface(Box<RectangularTrimmedSurface>),
    }
    impl Into<BoundedSurfaceAny> for BoundedSurface {
        fn into(self) -> BoundedSurfaceAny {
            BoundedSurfaceAny::BoundedSurface(Box::new(self))
        }
    }
    impl Into<BoundedSurfaceAny> for BSplineSurface {
        fn into(self) -> BoundedSurfaceAny {
            BoundedSurfaceAny::BSplineSurface(Box::new(self.into()))
        }
    }
    impl Into<BoundedSurfaceAny> for CurveBoundedSurface {
        fn into(self) -> BoundedSurfaceAny {
            BoundedSurfaceAny::CurveBoundedSurface(Box::new(self.into()))
        }
    }
    impl Into<BoundedSurfaceAny> for RectangularCompositeSurface {
        fn into(self) -> BoundedSurfaceAny {
            BoundedSurfaceAny::RectangularCompositeSurface(Box::new(self.into()))
        }
    }
    impl Into<BoundedSurfaceAny> for RectangularTrimmedSurface {
        fn into(self) -> BoundedSurfaceAny {
            BoundedSurfaceAny::RectangularTrimmedSurface(Box::new(self.into()))
        }
    }
    impl AsRef<BoundedSurface> for BoundedSurfaceAny {
        fn as_ref(&self) -> &BoundedSurface {
            match self {
                BoundedSurfaceAny::BoundedSurface(x) => x.as_ref(),
                BoundedSurfaceAny::BSplineSurface(x) => (**x).as_ref(),
                BoundedSurfaceAny::CurveBoundedSurface(x) => (**x).as_ref(),
                BoundedSurfaceAny::RectangularCompositeSurface(x) => (**x).as_ref(),
                BoundedSurfaceAny::RectangularTrimmedSurface(x) => (**x).as_ref(),
            }
        }
    }
    impl AsRef<Surface> for BoundedSurfaceAny {
        fn as_ref(&self) -> &Surface {
            match self {
                BoundedSurfaceAny::BoundedSurface(x) => AsRef::<BoundedSurface>::as_ref(x).as_ref(),
                BoundedSurfaceAny::BSplineSurface(x) => {
                    AsRef::<BoundedSurface>::as_ref(x.as_ref()).as_ref()
                }
                BoundedSurfaceAny::CurveBoundedSurface(x) => {
                    AsRef::<BoundedSurface>::as_ref(x.as_ref()).as_ref()
                }
                BoundedSurfaceAny::RectangularCompositeSurface(x) => {
                    AsRef::<BoundedSurface>::as_ref(x.as_ref()).as_ref()
                }
                BoundedSurfaceAny::RectangularTrimmedSurface(x) => {
                    AsRef::<BoundedSurface>::as_ref(x.as_ref()).as_ref()
                }
            }
        }
    }
    #[derive(Debug, Clone, PartialEq, :: derive_new :: new, Holder, AsRef, AsMut)]
    # [holder (table = Tables)]
    # [holder (field = bounded_surface_curve)]
    #[holder(generate_deserialize)]
    pub struct BoundedSurfaceCurve {
        #[as_ref]
        #[as_mut]
        #[holder(use_place_holder)]
        pub surface_curve: SurfaceCurve,
        #[as_ref]
        #[as_mut]
        #[holder(use_place_holder)]
        pub bounded_curve: BoundedCurve,
    }
    #[derive(
        Debug, Clone, PartialEq, :: derive_new :: new, Holder, AsRef, AsMut, Deref, DerefMut,
    )]
    # [holder (table = Tables)]
    # [holder (field = brep_with_voids)]
    #[holder(generate_deserialize)]
    pub struct BrepWithVoids {
        #[as_ref]
        #[as_mut]
        #[deref]
        #[deref_mut]
        #[holder(use_place_holder)]
        pub manifold_solid_brep: ManifoldSolidBrep,
        #[holder(use_place_holder)]
        pub voids: Vec<OrientedClosedShell>,
    }
    #[derive(
        Debug, Clone, PartialEq, :: derive_new :: new, Holder, AsRef, AsMut, Deref, DerefMut,
    )]
    # [holder (table = Tables)]
    # [holder (field = calendar_date)]
    #[holder(generate_deserialize)]
    pub struct CalendarDate {
        #[as_ref]
        #[as_mut]
        #[deref]
        #[deref_mut]
        #[holder(use_place_holder)]
        pub date: Date,
        #[holder(use_place_holder)]
        pub day_component: DayInMonthNumber,
        #[holder(use_place_holder)]
        pub month_component: MonthInYearNumber,
    }
    #[derive(
        Debug, Clone, PartialEq, :: derive_new :: new, Holder, AsRef, AsMut, Deref, DerefMut,
    )]
    # [holder (table = Tables)]
    # [holder (field = cartesian_point)]
    #[holder(generate_deserialize)]
    pub struct CartesianPoint {
        #[as_ref]
        #[as_mut]
        #[deref]
        #[deref_mut]
        #[holder(use_place_holder)]
        pub point: Point,
        #[holder(use_place_holder)]
        pub coordinates: Vec<LengthMeasure>,
    }
    #[derive(Debug, Clone, PartialEq, :: derive_new :: new, Holder, AsRef, AsMut)]
    # [holder (table = Tables)]
    # [holder (field = cartesian_transformation_operator)]
    #[holder(generate_deserialize)]
    pub struct CartesianTransformationOperator {
        #[as_ref]
        #[as_mut]
        #[holder(use_place_holder)]
        pub geometric_representation_item: GeometricRepresentationItem,
        #[as_ref]
        #[as_mut]
        #[holder(use_place_holder)]
        pub functionally_defined_transformation: FunctionallyDefinedTransformation,
        #[holder(use_place_holder)]
        pub axis1: Option<Direction>,
        #[holder(use_place_holder)]
        pub axis2: Option<Direction>,
        #[holder(use_place_holder)]
        pub local_origin: CartesianPoint,
        pub scale: Option<f64>,
    }
    #[derive(Debug, Clone, PartialEq, Holder)]
    # [holder (table = Tables)]
    #[holder(generate_deserialize)]
    pub enum CartesianTransformationOperatorAny {
        #[holder(use_place_holder)]
        # [holder (field = cartesian_transformation_operator)]
        CartesianTransformationOperator(Box<CartesianTransformationOperator>),
        #[holder(use_place_holder)]
        # [holder (field = cartesian_transformation_operator_3d)]
        CartesianTransformationOperator3D(Box<CartesianTransformationOperator3D>),
    }
    impl Into<CartesianTransformationOperatorAny> for CartesianTransformationOperator {
        fn into(self) -> CartesianTransformationOperatorAny {
            CartesianTransformationOperatorAny::CartesianTransformationOperator(Box::new(self))
        }
    }
    impl Into<CartesianTransformationOperatorAny> for CartesianTransformationOperator3D {
        fn into(self) -> CartesianTransformationOperatorAny {
            CartesianTransformationOperatorAny::CartesianTransformationOperator3D(Box::new(
                self.into(),
            ))
        }
    }
    impl AsRef<CartesianTransformationOperator> for CartesianTransformationOperatorAny {
        fn as_ref(&self) -> &CartesianTransformationOperator {
            match self {
                CartesianTransformationOperatorAny::CartesianTransformationOperator(x) => {
                    x.as_ref()
                }
                CartesianTransformationOperatorAny::CartesianTransformationOperator3D(x) => {
                    (**x).as_ref()
                }
            }
        }
    }
    impl AsRef<GeometricRepresentationItem> for CartesianTransformationOperatorAny {
        fn as_ref(&self) -> &GeometricRepresentationItem {
            match self {
                CartesianTransformationOperatorAny::CartesianTransformationOperator(x) => {
                    AsRef::<CartesianTransformationOperator>::as_ref(x).as_ref()
                }
                CartesianTransformationOperatorAny::CartesianTransformationOperator3D(x) => {
                    AsRef::<CartesianTransformationOperator>::as_ref(x.as_ref()).as_ref()
                }
            }
        }
    }
    impl AsRef<FunctionallyDefinedTransformation> for CartesianTransformationOperatorAny {
        fn as_ref(&self) -> &FunctionallyDefinedTransformation {
            match self {
                CartesianTransformationOperatorAny::CartesianTransformationOperator(x) => {
                    AsRef::<CartesianTransformationOperator>::as_ref(x).as_ref()
                }
                CartesianTransformationOperatorAny::CartesianTransformationOperator3D(x) => {
                    AsRef::<CartesianTransformationOperator>::as_ref(x.as_ref()).as_ref()
                }
            }
        }
    }
    #[derive(
        Debug, Clone, PartialEq, :: derive_new :: new, Holder, AsRef, AsMut, Deref, DerefMut,
    )]
    # [holder (table = Tables)]
    # [holder (field = cartesian_transformation_operator_3d)]
    #[holder(generate_deserialize)]
    pub struct CartesianTransformationOperator3D {
        #[as_ref]
        #[as_mut]
        #[deref]
        #[deref_mut]
        #[holder(use_place_holder)]
        pub cartesian_transformation_operator: CartesianTransformationOperator,
        #[holder(use_place_holder)]
        pub axis3: Option<Direction>,
    }
    #[derive(
        Debug, Clone, PartialEq, :: derive_new :: new, Holder, AsRef, AsMut, Deref, DerefMut,
    )]
    # [holder (table = Tables)]
    # [holder (field = cc_design_approval)]
    #[holder(generate_deserialize)]
    pub struct CcDesignApproval {
        #[as_ref]
        #[as_mut]
        #[deref]
        #[deref_mut]
        #[holder(use_place_holder)]
        pub approval_assignment: ApprovalAssignment,
        #[holder(use_place_holder)]
        pub items: Vec<ApprovedItem>,
    }
    #[derive(
        Debug, Clone, PartialEq, :: derive_new :: new, Holder, AsRef, AsMut, Deref, DerefMut,
    )]
    # [holder (table = Tables)]
    # [holder (field = cc_design_certification)]
    #[holder(generate_deserialize)]
    pub struct CcDesignCertification {
        #[as_ref]
        #[as_mut]
        #[deref]
        #[deref_mut]
        #[holder(use_place_holder)]
        pub certification_assignment: CertificationAssignment,
        #[holder(use_place_holder)]
        pub items: Vec<CertifiedItem>,
    }
    #[derive(
        Debug, Clone, PartialEq, :: derive_new :: new, Holder, AsRef, AsMut, Deref, DerefMut,
    )]
    # [holder (table = Tables)]
    # [holder (field = cc_design_contract)]
    #[holder(generate_deserialize)]
    pub struct CcDesignContract {
        #[as_ref]
        #[as_mut]
        #[deref]
        #[deref_mut]
        #[holder(use_place_holder)]
        pub contract_assignment: ContractAssignment,
        #[holder(use_place_holder)]
        pub items: Vec<ContractedItem>,
    }
    #[derive(
        Debug, Clone, PartialEq, :: derive_new :: new, Holder, AsRef, AsMut, Deref, DerefMut,
    )]
    # [holder (table = Tables)]
    # [holder (field = cc_design_date_and_time_assignment)]
    #[holder(generate_deserialize)]
    pub struct CcDesignDateAndTimeAssignment {
        #[as_ref]
        #[as_mut]
        #[deref]
        #[deref_mut]
        #[holder(use_place_holder)]
        pub date_and_time_assignment: DateAndTimeAssignment,
        #[holder(use_place_holder)]
        pub items: Vec<DateTimeItem>,
    }
    #[derive(
        Debug, Clone, PartialEq, :: derive_new :: new, Holder, AsRef, AsMut, Deref, DerefMut,
    )]
    # [holder (table = Tables)]
    # [holder (field = cc_design_person_and_organization_assignment)]
    #[holder(generate_deserialize)]
    pub struct CcDesignPersonAndOrganizationAssignment {
        #[as_ref]
        #[as_mut]
        #[deref]
        #[deref_mut]
        #[holder(use_place_holder)]
        pub person_and_organization_assignment: PersonAndOrganizationAssignment,
        #[holder(use_place_holder)]
        pub items: Vec<PersonOrganizationItem>,
    }
    #[derive(
        Debug, Clone, PartialEq, :: derive_new :: new, Holder, AsRef, AsMut, Deref, DerefMut,
    )]
    # [holder (table = Tables)]
    # [holder (field = cc_design_security_classification)]
    #[holder(generate_deserialize)]
    pub struct CcDesignSecurityClassification {
        #[as_ref]
        #[as_mut]
        #[deref]
        #[deref_mut]
        #[holder(use_place_holder)]
        pub security_classification_assignment: SecurityClassificationAssignment,
        #[holder(use_place_holder)]
        pub items: Vec<ClassifiedItem>,
    }
    #[derive(
        Debug, Clone, PartialEq, :: derive_new :: new, Holder, AsRef, AsMut, Deref, DerefMut,
    )]
    # [holder (table = Tables)]
    # [holder (field = cc_design_specification_reference)]
    #[holder(generate_deserialize)]
    pub struct CcDesignSpecificationReference {
        #[as_ref]
        #[as_mut]
        #[deref]
        #[deref_mut]
        #[holder(use_place_holder)]
        pub document_reference: DocumentReference,
        #[holder(use_place_holder)]
        pub items: Vec<SpecifiedItem>,
    }
    #[derive(Debug, Clone, PartialEq, :: derive_new :: new, Holder)]
    # [holder (table = Tables)]
    # [holder (field = certification)]
    #[holder(generate_deserialize)]
    pub struct Certification {
        #[holder(use_place_holder)]
        pub name: Label,
        #[holder(use_place_holder)]
        pub purpose: Text,
        #[holder(use_place_holder)]
        pub kind: CertificationType,
    }
    #[derive(Debug, Clone, PartialEq, :: derive_new :: new, Holder)]
    # [holder (table = Tables)]
    # [holder (field = certification_assignment)]
    #[holder(generate_deserialize)]
    pub struct CertificationAssignment {
        #[holder(use_place_holder)]
        pub assigned_certification: Certification,
    }
    #[derive(Debug, Clone, PartialEq, Holder)]
    # [holder (table = Tables)]
    #[holder(generate_deserialize)]
    pub enum CertificationAssignmentAny {
        #[holder(use_place_holder)]
        # [holder (field = certification_assignment)]
        CertificationAssignment(Box<CertificationAssignment>),
        #[holder(use_place_holder)]
        # [holder (field = cc_design_certification)]
        CcDesignCertification(Box<CcDesignCertification>),
    }
    impl Into<CertificationAssignmentAny> for CertificationAssignment {
        fn into(self) -> CertificationAssignmentAny {
            CertificationAssignmentAny::CertificationAssignment(Box::new(self))
        }
    }
    impl Into<CertificationAssignmentAny> for CcDesignCertification {
        fn into(self) -> CertificationAssignmentAny {
            CertificationAssignmentAny::CcDesignCertification(Box::new(self.into()))
        }
    }
    impl AsRef<CertificationAssignment> for CertificationAssignmentAny {
        fn as_ref(&self) -> &CertificationAssignment {
            match self {
                CertificationAssignmentAny::CertificationAssignment(x) => x.as_ref(),
                CertificationAssignmentAny::CcDesignCertification(x) => (**x).as_ref(),
            }
        }
    }
    #[derive(Debug, Clone, PartialEq, :: derive_new :: new, Holder)]
    # [holder (table = Tables)]
    # [holder (field = certification_type)]
    #[holder(generate_deserialize)]
    pub struct CertificationType {
        #[holder(use_place_holder)]
        pub description: Label,
    }
    #[derive(
        Debug, Clone, PartialEq, :: derive_new :: new, Holder, AsRef, AsMut, Deref, DerefMut,
    )]
    # [holder (table = Tables)]
    # [holder (field = change)]
    #[holder(generate_deserialize)]
    pub struct Change {
        #[as_ref]
        #[as_mut]
        #[deref]
        #[deref_mut]
        #[holder(use_place_holder)]
        pub action_assignment: ActionAssignment,
        #[holder(use_place_holder)]
        pub items: Vec<WorkItem>,
    }
    #[derive(
        Debug, Clone, PartialEq, :: derive_new :: new, Holder, AsRef, AsMut, Deref, DerefMut,
    )]
    # [holder (table = Tables)]
    # [holder (field = change_request)]
    #[holder(generate_deserialize)]
    pub struct ChangeRequest {
        #[as_ref]
        #[as_mut]
        #[deref]
        #[deref_mut]
        #[holder(use_place_holder)]
        pub action_request_assignment: ActionRequestAssignment,
        #[holder(use_place_holder)]
        pub items: Vec<ChangeRequestItem>,
    }
    #[derive(
        Debug, Clone, PartialEq, :: derive_new :: new, Holder, AsRef, AsMut, Deref, DerefMut,
    )]
    # [holder (table = Tables)]
    # [holder (field = circle)]
    #[holder(generate_deserialize)]
    pub struct Circle {
        #[as_ref]
        #[as_mut]
        #[deref]
        #[deref_mut]
        #[holder(use_place_holder)]
        pub conic: Conic,
        #[holder(use_place_holder)]
        pub radius: PositiveLengthMeasure,
    }
    #[derive(
        Debug, Clone, PartialEq, :: derive_new :: new, Holder, AsRef, AsMut, Deref, DerefMut,
    )]
    # [holder (table = Tables)]
    # [holder (field = closed_shell)]
    #[holder(generate_deserialize)]
    pub struct ClosedShell {
        #[as_ref]
        #[as_mut]
        #[deref]
        #[deref_mut]
        #[holder(use_place_holder)]
        pub connected_face_set: ConnectedFaceSet,
    }
    #[derive(Debug, Clone, PartialEq, Holder)]
    # [holder (table = Tables)]
    #[holder(generate_deserialize)]
    pub enum ClosedShellAny {
        #[holder(use_place_holder)]
        # [holder (field = closed_shell)]
        ClosedShell(Box<ClosedShell>),
        #[holder(use_place_holder)]
        # [holder (field = oriented_closed_shell)]
        OrientedClosedShell(Box<OrientedClosedShell>),
    }
    impl Into<ClosedShellAny> for ClosedShell {
        fn into(self) -> ClosedShellAny {
            ClosedShellAny::ClosedShell(Box::new(self))
        }
    }
    impl Into<ClosedShellAny> for OrientedClosedShell {
        fn into(self) -> ClosedShellAny {
            ClosedShellAny::OrientedClosedShell(Box::new(self.into()))
        }
    }
    impl AsRef<ClosedShell> for ClosedShellAny {
        fn as_ref(&self) -> &ClosedShell {
            match self {
                ClosedShellAny::ClosedShell(x) => x.as_ref(),
                ClosedShellAny::OrientedClosedShell(x) => (**x).as_ref(),
            }
        }
    }
    impl AsRef<ConnectedFaceSet> for ClosedShellAny {
        fn as_ref(&self) -> &ConnectedFaceSet {
            match self {
                ClosedShellAny::ClosedShell(x) => AsRef::<ClosedShell>::as_ref(x).as_ref(),
                ClosedShellAny::OrientedClosedShell(x) => {
                    AsRef::<ClosedShell>::as_ref(x.as_ref()).as_ref()
                }
            }
        }
    }
    #[derive(
        Debug, Clone, PartialEq, :: derive_new :: new, Holder, AsRef, AsMut, Deref, DerefMut,
    )]
    # [holder (table = Tables)]
    # [holder (field = composite_curve)]
    #[holder(generate_deserialize)]
    pub struct CompositeCurve {
        #[as_ref]
        #[as_mut]
        #[deref]
        #[deref_mut]
        #[holder(use_place_holder)]
        pub bounded_curve: BoundedCurve,
        #[holder(use_place_holder)]
        pub segments: Vec<CompositeCurveSegmentAny>,
        pub self_intersect: Logical,
    }
    #[derive(Debug, Clone, PartialEq, Holder)]
    # [holder (table = Tables)]
    #[holder(generate_deserialize)]
    pub enum CompositeCurveAny {
        #[holder(use_place_holder)]
        # [holder (field = composite_curve)]
        CompositeCurve(Box<CompositeCurve>),
        #[holder(use_place_holder)]
        # [holder (field = composite_curve_on_surface)]
        CompositeCurveOnSurface(Box<CompositeCurveOnSurfaceAny>),
    }
    impl Into<CompositeCurveAny> for CompositeCurve {
        fn into(self) -> CompositeCurveAny {
            CompositeCurveAny::CompositeCurve(Box::new(self))
        }
    }
    impl Into<CompositeCurveAny> for CompositeCurveOnSurface {
        fn into(self) -> CompositeCurveAny {
            CompositeCurveAny::CompositeCurveOnSurface(Box::new(self.into()))
        }
    }
    impl AsRef<CompositeCurve> for CompositeCurveAny {
        fn as_ref(&self) -> &CompositeCurve {
            match self {
                CompositeCurveAny::CompositeCurve(x) => x.as_ref(),
                CompositeCurveAny::CompositeCurveOnSurface(x) => (**x).as_ref(),
            }
        }
    }
    impl AsRef<BoundedCurve> for CompositeCurveAny {
        fn as_ref(&self) -> &BoundedCurve {
            match self {
                CompositeCurveAny::CompositeCurve(x) => AsRef::<CompositeCurve>::as_ref(x).as_ref(),
                CompositeCurveAny::CompositeCurveOnSurface(x) => {
                    AsRef::<CompositeCurve>::as_ref(x.as_ref()).as_ref()
                }
            }
        }
    }
    #[derive(
        Debug, Clone, PartialEq, :: derive_new :: new, Holder, AsRef, AsMut, Deref, DerefMut,
    )]
    # [holder (table = Tables)]
    # [holder (field = composite_curve_on_surface)]
    #[holder(generate_deserialize)]
    pub struct CompositeCurveOnSurface {
        #[as_ref]
        #[as_mut]
        #[deref]
        #[deref_mut]
        #[holder(use_place_holder)]
        pub composite_curve: CompositeCurve,
    }
    #[derive(Debug, Clone, PartialEq, Holder)]
    # [holder (table = Tables)]
    #[holder(generate_deserialize)]
    pub enum CompositeCurveOnSurfaceAny {
        #[holder(use_place_holder)]
        # [holder (field = composite_curve_on_surface)]
        CompositeCurveOnSurface(Box<CompositeCurveOnSurface>),
        #[holder(use_place_holder)]
        # [holder (field = boundary_curve)]
        BoundaryCurve(Box<BoundaryCurveAny>),
    }
    impl Into<CompositeCurveOnSurfaceAny> for CompositeCurveOnSurface {
        fn into(self) -> CompositeCurveOnSurfaceAny {
            CompositeCurveOnSurfaceAny::CompositeCurveOnSurface(Box::new(self))
        }
    }
    impl Into<CompositeCurveOnSurfaceAny> for BoundaryCurve {
        fn into(self) -> CompositeCurveOnSurfaceAny {
            CompositeCurveOnSurfaceAny::BoundaryCurve(Box::new(self.into()))
        }
    }
    impl AsRef<CompositeCurveOnSurface> for CompositeCurveOnSurfaceAny {
        fn as_ref(&self) -> &CompositeCurveOnSurface {
            match self {
                CompositeCurveOnSurfaceAny::CompositeCurveOnSurface(x) => x.as_ref(),
                CompositeCurveOnSurfaceAny::BoundaryCurve(x) => (**x).as_ref(),
            }
        }
    }
    impl AsRef<CompositeCurve> for CompositeCurveOnSurfaceAny {
        fn as_ref(&self) -> &CompositeCurve {
            match self {
                CompositeCurveOnSurfaceAny::CompositeCurveOnSurface(x) => {
                    AsRef::<CompositeCurveOnSurface>::as_ref(x).as_ref()
                }
                CompositeCurveOnSurfaceAny::BoundaryCurve(x) => {
                    AsRef::<CompositeCurveOnSurface>::as_ref(x.as_ref()).as_ref()
                }
            }
        }
    }
    #[derive(
        Debug, Clone, PartialEq, :: derive_new :: new, Holder, AsRef, AsMut, Deref, DerefMut,
    )]
    # [holder (table = Tables)]
    # [holder (field = composite_curve_segment)]
    #[holder(generate_deserialize)]
    pub struct CompositeCurveSegment {
        #[as_ref]
        #[as_mut]
        #[deref]
        #[deref_mut]
        #[holder(use_place_holder)]
        pub founded_item: FoundedItem,
        pub transition: TransitionCode,
        pub same_sense: bool,
        #[holder(use_place_holder)]
        pub parent_curve: CurveAny,
    }
    #[derive(Debug, Clone, PartialEq, Holder)]
    # [holder (table = Tables)]
    #[holder(generate_deserialize)]
    pub enum CompositeCurveSegmentAny {
        #[holder(use_place_holder)]
        # [holder (field = composite_curve_segment)]
        CompositeCurveSegment(Box<CompositeCurveSegment>),
        #[holder(use_place_holder)]
        # [holder (field = reparametrised_composite_curve_segment)]
        ReparametrisedCompositeCurveSegment(Box<ReparametrisedCompositeCurveSegment>),
    }
    impl Into<CompositeCurveSegmentAny> for CompositeCurveSegment {
        fn into(self) -> CompositeCurveSegmentAny {
            CompositeCurveSegmentAny::CompositeCurveSegment(Box::new(self))
        }
    }
    impl Into<CompositeCurveSegmentAny> for ReparametrisedCompositeCurveSegment {
        fn into(self) -> CompositeCurveSegmentAny {
            CompositeCurveSegmentAny::ReparametrisedCompositeCurveSegment(Box::new(self.into()))
        }
    }
    impl AsRef<CompositeCurveSegment> for CompositeCurveSegmentAny {
        fn as_ref(&self) -> &CompositeCurveSegment {
            match self {
                CompositeCurveSegmentAny::CompositeCurveSegment(x) => x.as_ref(),
                CompositeCurveSegmentAny::ReparametrisedCompositeCurveSegment(x) => (**x).as_ref(),
            }
        }
    }
    impl AsRef<FoundedItem> for CompositeCurveSegmentAny {
        fn as_ref(&self) -> &FoundedItem {
            match self {
                CompositeCurveSegmentAny::CompositeCurveSegment(x) => {
                    AsRef::<CompositeCurveSegment>::as_ref(x).as_ref()
                }
                CompositeCurveSegmentAny::ReparametrisedCompositeCurveSegment(x) => {
                    AsRef::<CompositeCurveSegment>::as_ref(x.as_ref()).as_ref()
                }
            }
        }
    }
    #[derive(Debug, Clone, PartialEq, :: derive_new :: new, Holder)]
    # [holder (table = Tables)]
    # [holder (field = configuration_design)]
    #[holder(generate_deserialize)]
    pub struct ConfigurationDesign {
        #[holder(use_place_holder)]
        pub configuration: ConfigurationItem,
        #[holder(use_place_holder)]
        pub design: ProductDefinitionFormationAny,
    }
    #[derive(
        Debug, Clone, PartialEq, :: derive_new :: new, Holder, AsRef, AsMut, Deref, DerefMut,
    )]
    # [holder (table = Tables)]
    # [holder (field = configuration_effectivity)]
    #[holder(generate_deserialize)]
    pub struct ConfigurationEffectivity {
        #[as_ref]
        #[as_mut]
        #[deref]
        #[deref_mut]
        #[holder(use_place_holder)]
        pub product_definition_effectivity: ProductDefinitionEffectivity,
        #[holder(use_place_holder)]
        pub configuration: ConfigurationDesign,
    }
    #[derive(Debug, Clone, PartialEq, :: derive_new :: new, Holder)]
    # [holder (table = Tables)]
    # [holder (field = configuration_item)]
    #[holder(generate_deserialize)]
    pub struct ConfigurationItem {
        #[holder(use_place_holder)]
        pub id: Identifier,
        #[holder(use_place_holder)]
        pub name: Label,
        #[holder(use_place_holder)]
        pub description: Option<Text>,
        #[holder(use_place_holder)]
        pub item_concept: ProductConcept,
        #[holder(use_place_holder)]
        pub purpose: Option<Label>,
    }
    #[derive(
        Debug, Clone, PartialEq, :: derive_new :: new, Holder, AsRef, AsMut, Deref, DerefMut,
    )]
    # [holder (table = Tables)]
    # [holder (field = conic)]
    #[holder(generate_deserialize)]
    pub struct Conic {
        #[as_ref]
        #[as_mut]
        #[deref]
        #[deref_mut]
        #[holder(use_place_holder)]
        pub curve: Curve,
        #[holder(use_place_holder)]
        pub position: Axis2Placement,
    }
    #[derive(Debug, Clone, PartialEq, Holder)]
    # [holder (table = Tables)]
    #[holder(generate_deserialize)]
    pub enum ConicAny {
        #[holder(use_place_holder)]
        # [holder (field = conic)]
        Conic(Box<Conic>),
        #[holder(use_place_holder)]
        # [holder (field = circle)]
        Circle(Box<Circle>),
        #[holder(use_place_holder)]
        # [holder (field = ellipse)]
        Ellipse(Box<Ellipse>),
        #[holder(use_place_holder)]
        # [holder (field = hyperbola)]
        Hyperbola(Box<Hyperbola>),
        #[holder(use_place_holder)]
        # [holder (field = parabola)]
        Parabola(Box<Parabola>),
    }
    impl Into<ConicAny> for Conic {
        fn into(self) -> ConicAny {
            ConicAny::Conic(Box::new(self))
        }
    }
    impl Into<ConicAny> for Circle {
        fn into(self) -> ConicAny {
            ConicAny::Circle(Box::new(self.into()))
        }
    }
    impl Into<ConicAny> for Ellipse {
        fn into(self) -> ConicAny {
            ConicAny::Ellipse(Box::new(self.into()))
        }
    }
    impl Into<ConicAny> for Hyperbola {
        fn into(self) -> ConicAny {
            ConicAny::Hyperbola(Box::new(self.into()))
        }
    }
    impl Into<ConicAny> for Parabola {
        fn into(self) -> ConicAny {
            ConicAny::Parabola(Box::new(self.into()))
        }
    }
    impl AsRef<Conic> for ConicAny {
        fn as_ref(&self) -> &Conic {
            match self {
                ConicAny::Conic(x) => x.as_ref(),
                ConicAny::Circle(x) => (**x).as_ref(),
                ConicAny::Ellipse(x) => (**x).as_ref(),
                ConicAny::Hyperbola(x) => (**x).as_ref(),
                ConicAny::Parabola(x) => (**x).as_ref(),
            }
        }
    }
    impl AsRef<Curve> for ConicAny {
        fn as_ref(&self) -> &Curve {
            match self {
                ConicAny::Conic(x) => AsRef::<Conic>::as_ref(x).as_ref(),
                ConicAny::Circle(x) => AsRef::<Conic>::as_ref(x.as_ref()).as_ref(),
                ConicAny::Ellipse(x) => AsRef::<Conic>::as_ref(x.as_ref()).as_ref(),
                ConicAny::Hyperbola(x) => AsRef::<Conic>::as_ref(x.as_ref()).as_ref(),
                ConicAny::Parabola(x) => AsRef::<Conic>::as_ref(x.as_ref()).as_ref(),
            }
        }
    }
    #[derive(
        Debug, Clone, PartialEq, :: derive_new :: new, Holder, AsRef, AsMut, Deref, DerefMut,
    )]
    # [holder (table = Tables)]
    # [holder (field = conical_surface)]
    #[holder(generate_deserialize)]
    pub struct ConicalSurface {
        #[as_ref]
        #[as_mut]
        #[deref]
        #[deref_mut]
        #[holder(use_place_holder)]
        pub elementary_surface: ElementarySurface,
        #[holder(use_place_holder)]
        pub radius: LengthMeasure,
        #[holder(use_place_holder)]
        pub semi_angle: PlaneAngleMeasure,
    }
    #[derive(
        Debug, Clone, PartialEq, :: derive_new :: new, Holder, AsRef, AsMut, Deref, DerefMut,
    )]
    # [holder (table = Tables)]
    # [holder (field = connected_edge_set)]
    #[holder(generate_deserialize)]
    pub struct ConnectedEdgeSet {
        #[as_ref]
        #[as_mut]
        #[deref]
        #[deref_mut]
        #[holder(use_place_holder)]
        pub topological_representation_item: TopologicalRepresentationItem,
        #[holder(use_place_holder)]
        pub ces_edges: Vec<EdgeAny>,
    }
    #[derive(
        Debug, Clone, PartialEq, :: derive_new :: new, Holder, AsRef, AsMut, Deref, DerefMut,
    )]
    # [holder (table = Tables)]
    # [holder (field = connected_face_set)]
    #[holder(generate_deserialize)]
    pub struct ConnectedFaceSet {
        #[as_ref]
        #[as_mut]
        #[deref]
        #[deref_mut]
        #[holder(use_place_holder)]
        pub topological_representation_item: TopologicalRepresentationItem,
        #[holder(use_place_holder)]
        pub cfs_faces: Vec<FaceAny>,
    }
    #[derive(Debug, Clone, PartialEq, Holder)]
    # [holder (table = Tables)]
    #[holder(generate_deserialize)]
    pub enum ConnectedFaceSetAny {
        #[holder(use_place_holder)]
        # [holder (field = connected_face_set)]
        ConnectedFaceSet(Box<ConnectedFaceSet>),
        #[holder(use_place_holder)]
        # [holder (field = closed_shell)]
        ClosedShell(Box<ClosedShellAny>),
        #[holder(use_place_holder)]
        # [holder (field = open_shell)]
        OpenShell(Box<OpenShellAny>),
    }
    impl Into<ConnectedFaceSetAny> for ConnectedFaceSet {
        fn into(self) -> ConnectedFaceSetAny {
            ConnectedFaceSetAny::ConnectedFaceSet(Box::new(self))
        }
    }
    impl Into<ConnectedFaceSetAny> for ClosedShell {
        fn into(self) -> ConnectedFaceSetAny {
            ConnectedFaceSetAny::ClosedShell(Box::new(self.into()))
        }
    }
    impl Into<ConnectedFaceSetAny> for OpenShell {
        fn into(self) -> ConnectedFaceSetAny {
            ConnectedFaceSetAny::OpenShell(Box::new(self.into()))
        }
    }
    impl AsRef<ConnectedFaceSet> for ConnectedFaceSetAny {
        fn as_ref(&self) -> &ConnectedFaceSet {
            match self {
                ConnectedFaceSetAny::ConnectedFaceSet(x) => x.as_ref(),
                ConnectedFaceSetAny::ClosedShell(x) => (**x).as_ref(),
                ConnectedFaceSetAny::OpenShell(x) => (**x).as_ref(),
            }
        }
    }
    impl AsRef<TopologicalRepresentationItem> for ConnectedFaceSetAny {
        fn as_ref(&self) -> &TopologicalRepresentationItem {
            match self {
                ConnectedFaceSetAny::ConnectedFaceSet(x) => {
                    AsRef::<ConnectedFaceSet>::as_ref(x).as_ref()
                }
                ConnectedFaceSetAny::ClosedShell(x) => {
                    AsRef::<ConnectedFaceSet>::as_ref(x.as_ref()).as_ref()
                }
                ConnectedFaceSetAny::OpenShell(x) => {
                    AsRef::<ConnectedFaceSet>::as_ref(x.as_ref()).as_ref()
                }
            }
        }
    }
    #[derive(Debug, Clone, PartialEq, :: derive_new :: new, Holder)]
    # [holder (table = Tables)]
    # [holder (field = context_dependent_shape_representation)]
    #[holder(generate_deserialize)]
    pub struct ContextDependentShapeRepresentation {
        #[holder(use_place_holder)]
        pub representation_relation: ShapeRepresentationRelationship,
        #[holder(use_place_holder)]
        pub represented_product_relation: ProductDefinitionShape,
    }
    #[derive(
        Debug, Clone, PartialEq, :: derive_new :: new, Holder, AsRef, AsMut, Deref, DerefMut,
    )]
    # [holder (table = Tables)]
    # [holder (field = context_dependent_unit)]
    #[holder(generate_deserialize)]
    pub struct ContextDependentUnit {
        #[as_ref]
        #[as_mut]
        #[deref]
        #[deref_mut]
        #[holder(use_place_holder)]
        pub named_unit: NamedUnit,
        #[holder(use_place_holder)]
        pub name: Label,
    }
    #[derive(Debug, Clone, PartialEq, :: derive_new :: new, Holder)]
    # [holder (table = Tables)]
    # [holder (field = contract)]
    #[holder(generate_deserialize)]
    pub struct Contract {
        #[holder(use_place_holder)]
        pub name: Label,
        #[holder(use_place_holder)]
        pub purpose: Text,
        #[holder(use_place_holder)]
        pub kind: ContractType,
    }
    #[derive(Debug, Clone, PartialEq, :: derive_new :: new, Holder)]
    # [holder (table = Tables)]
    # [holder (field = contract_assignment)]
    #[holder(generate_deserialize)]
    pub struct ContractAssignment {
        #[holder(use_place_holder)]
        pub assigned_contract: Contract,
    }
    #[derive(Debug, Clone, PartialEq, Holder)]
    # [holder (table = Tables)]
    #[holder(generate_deserialize)]
    pub enum ContractAssignmentAny {
        #[holder(use_place_holder)]
        # [holder (field = contract_assignment)]
        ContractAssignment(Box<ContractAssignment>),
        #[holder(use_place_holder)]
        # [holder (field = cc_design_contract)]
        CcDesignContract(Box<CcDesignContract>),
    }
    impl Into<ContractAssignmentAny> for ContractAssignment {
        fn into(self) -> ContractAssignmentAny {
            ContractAssignmentAny::ContractAssignment(Box::new(self))
        }
    }
    impl Into<ContractAssignmentAny> for CcDesignContract {
        fn into(self) -> ContractAssignmentAny {
            ContractAssignmentAny::CcDesignContract(Box::new(self.into()))
        }
    }
    impl AsRef<ContractAssignment> for ContractAssignmentAny {
        fn as_ref(&self) -> &ContractAssignment {
            match self {
                ContractAssignmentAny::ContractAssignment(x) => x.as_ref(),
                ContractAssignmentAny::CcDesignContract(x) => (**x).as_ref(),
            }
        }
    }
    #[derive(Debug, Clone, PartialEq, :: derive_new :: new, Holder)]
    # [holder (table = Tables)]
    # [holder (field = contract_type)]
    #[holder(generate_deserialize)]
    pub struct ContractType {
        #[holder(use_place_holder)]
        pub description: Label,
    }
    #[derive(
        Debug, Clone, PartialEq, :: derive_new :: new, Holder, AsRef, AsMut, Deref, DerefMut,
    )]
    # [holder (table = Tables)]
    # [holder (field = conversion_based_unit)]
    #[holder(generate_deserialize)]
    pub struct ConversionBasedUnit {
        #[as_ref]
        #[as_mut]
        #[deref]
        #[deref_mut]
        #[holder(use_place_holder)]
        pub named_unit: NamedUnit,
        #[holder(use_place_holder)]
        pub name: Label,
        #[holder(use_place_holder)]
        pub conversion_factor: MeasureWithUnitAny,
    }
    #[derive(Debug, Clone, PartialEq, :: derive_new :: new, Holder)]
    # [holder (table = Tables)]
    # [holder (field = coordinated_universal_time_offset)]
    #[holder(generate_deserialize)]
    pub struct CoordinatedUniversalTimeOffset {
        #[holder(use_place_holder)]
        pub hour_offset: HourInDay,
        #[holder(use_place_holder)]
        pub minute_offset: Option<MinuteInHour>,
        pub sense: AheadOrBehind,
    }
    #[derive(
        Debug, Clone, PartialEq, :: derive_new :: new, Holder, AsRef, AsMut, Deref, DerefMut,
    )]
    # [holder (table = Tables)]
    # [holder (field = curve)]
    #[holder(generate_deserialize)]
    pub struct Curve {
        #[as_ref]
        #[as_mut]
        #[deref]
        #[deref_mut]
        #[holder(use_place_holder)]
        pub geometric_representation_item: GeometricRepresentationItem,
    }
    #[derive(Debug, Clone, PartialEq, Holder)]
    # [holder (table = Tables)]
    #[holder(generate_deserialize)]
    pub enum CurveAny {
        #[holder(use_place_holder)]
        # [holder (field = curve)]
        Curve(Box<Curve>),
        #[holder(use_place_holder)]
        # [holder (field = bounded_curve)]
        BoundedCurve(Box<BoundedCurveAny>),
        #[holder(use_place_holder)]
        # [holder (field = conic)]
        Conic(Box<ConicAny>),
        #[holder(use_place_holder)]
        # [holder (field = curve_replica)]
        CurveReplica(Box<CurveReplica>),
        #[holder(use_place_holder)]
        # [holder (field = line)]
        Line(Box<Line>),
        #[holder(use_place_holder)]
        # [holder (field = offset_curve_3d)]
        OffsetCurve3D(Box<OffsetCurve3D>),
        #[holder(use_place_holder)]
        # [holder (field = pcurve)]
        Pcurve(Box<PcurveAny>),
        #[holder(use_place_holder)]
        # [holder (field = surface_curve)]
        SurfaceCurve(Box<SurfaceCurveAny>),
    }
    impl Into<CurveAny> for Curve {
        fn into(self) -> CurveAny {
            CurveAny::Curve(Box::new(self))
        }
    }
    impl Into<CurveAny> for BoundedCurve {
        fn into(self) -> CurveAny {
            CurveAny::BoundedCurve(Box::new(self.into()))
        }
    }
    impl Into<CurveAny> for Conic {
        fn into(self) -> CurveAny {
            CurveAny::Conic(Box::new(self.into()))
        }
    }
    impl Into<CurveAny> for CurveReplica {
        fn into(self) -> CurveAny {
            CurveAny::CurveReplica(Box::new(self.into()))
        }
    }
    impl Into<CurveAny> for Line {
        fn into(self) -> CurveAny {
            CurveAny::Line(Box::new(self.into()))
        }
    }
    impl Into<CurveAny> for OffsetCurve3D {
        fn into(self) -> CurveAny {
            CurveAny::OffsetCurve3D(Box::new(self.into()))
        }
    }
    impl Into<CurveAny> for Pcurve {
        fn into(self) -> CurveAny {
            CurveAny::Pcurve(Box::new(self.into()))
        }
    }
    impl Into<CurveAny> for SurfaceCurve {
        fn into(self) -> CurveAny {
            CurveAny::SurfaceCurve(Box::new(self.into()))
        }
    }
    impl AsRef<Curve> for CurveAny {
        fn as_ref(&self) -> &Curve {
            match self {
                CurveAny::Curve(x) => x.as_ref(),
                CurveAny::BoundedCurve(x) => (**x).as_ref(),
                CurveAny::Conic(x) => (**x).as_ref(),
                CurveAny::CurveReplica(x) => (**x).as_ref(),
                CurveAny::Line(x) => (**x).as_ref(),
                CurveAny::OffsetCurve3D(x) => (**x).as_ref(),
                CurveAny::Pcurve(x) => (**x).as_ref(),
                CurveAny::SurfaceCurve(x) => (**x).as_ref(),
            }
        }
    }
    impl AsRef<GeometricRepresentationItem> for CurveAny {
        fn as_ref(&self) -> &GeometricRepresentationItem {
            match self {
                CurveAny::Curve(x) => AsRef::<Curve>::as_ref(x).as_ref(),
                CurveAny::BoundedCurve(x) => AsRef::<Curve>::as_ref(x.as_ref()).as_ref(),
                CurveAny::Conic(x) => AsRef::<Curve>::as_ref(x.as_ref()).as_ref(),
                CurveAny::CurveReplica(x) => AsRef::<Curve>::as_ref(x.as_ref()).as_ref(),
                CurveAny::Line(x) => AsRef::<Curve>::as_ref(x.as_ref()).as_ref(),
                CurveAny::OffsetCurve3D(x) => AsRef::<Curve>::as_ref(x.as_ref()).as_ref(),
                CurveAny::Pcurve(x) => AsRef::<Curve>::as_ref(x.as_ref()).as_ref(),
                CurveAny::SurfaceCurve(x) => AsRef::<Curve>::as_ref(x.as_ref()).as_ref(),
            }
        }
    }
    #[derive(
        Debug, Clone, PartialEq, :: derive_new :: new, Holder, AsRef, AsMut, Deref, DerefMut,
    )]
    # [holder (table = Tables)]
    # [holder (field = curve_bounded_surface)]
    #[holder(generate_deserialize)]
    pub struct CurveBoundedSurface {
        #[as_ref]
        #[as_mut]
        #[deref]
        #[deref_mut]
        #[holder(use_place_holder)]
        pub bounded_surface: BoundedSurface,
        #[holder(use_place_holder)]
        pub basis_surface: SurfaceAny,
        #[holder(use_place_holder)]
        pub boundaries: Vec<BoundaryCurveAny>,
        pub implicit_outer: bool,
    }
    #[derive(
        Debug, Clone, PartialEq, :: derive_new :: new, Holder, AsRef, AsMut, Deref, DerefMut,
    )]
    # [holder (table = Tables)]
    # [holder (field = curve_replica)]
    #[holder(generate_deserialize)]
    pub struct CurveReplica {
        #[as_ref]
        #[as_mut]
        #[deref]
        #[deref_mut]
        #[holder(use_place_holder)]
        pub curve: Curve,
        #[holder(use_place_holder)]
        pub parent_curve: CurveAny,
        #[holder(use_place_holder)]
        pub transformation: CartesianTransformationOperatorAny,
    }
    #[derive(
        Debug, Clone, PartialEq, :: derive_new :: new, Holder, AsRef, AsMut, Deref, DerefMut,
    )]
    # [holder (table = Tables)]
    # [holder (field = cylindrical_surface)]
    #[holder(generate_deserialize)]
    pub struct CylindricalSurface {
        #[as_ref]
        #[as_mut]
        #[deref]
        #[deref_mut]
        #[holder(use_place_holder)]
        pub elementary_surface: ElementarySurface,
        #[holder(use_place_holder)]
        pub radius: PositiveLengthMeasure,
    }
    #[derive(Debug, Clone, PartialEq, :: derive_new :: new, Holder)]
    # [holder (table = Tables)]
    # [holder (field = date)]
    #[holder(generate_deserialize)]
    pub struct Date {
        #[holder(use_place_holder)]
        pub year_component: YearNumber,
    }
    #[derive(Debug, Clone, PartialEq, Holder)]
    # [holder (table = Tables)]
    #[holder(generate_deserialize)]
    pub enum DateAny {
        #[holder(use_place_holder)]
        # [holder (field = date)]
        Date(Box<Date>),
        #[holder(use_place_holder)]
        # [holder (field = calendar_date)]
        CalendarDate(Box<CalendarDate>),
        #[holder(use_place_holder)]
        # [holder (field = ordinal_date)]
        OrdinalDate(Box<OrdinalDate>),
        #[holder(use_place_holder)]
        # [holder (field = week_of_year_and_day_date)]
        WeekOfYearAndDayDate(Box<WeekOfYearAndDayDate>),
    }
    impl Into<DateAny> for Date {
        fn into(self) -> DateAny {
            DateAny::Date(Box::new(self))
        }
    }
    impl Into<DateAny> for CalendarDate {
        fn into(self) -> DateAny {
            DateAny::CalendarDate(Box::new(self.into()))
        }
    }
    impl Into<DateAny> for OrdinalDate {
        fn into(self) -> DateAny {
            DateAny::OrdinalDate(Box::new(self.into()))
        }
    }
    impl Into<DateAny> for WeekOfYearAndDayDate {
        fn into(self) -> DateAny {
            DateAny::WeekOfYearAndDayDate(Box::new(self.into()))
        }
    }
    impl AsRef<Date> for DateAny {
        fn as_ref(&self) -> &Date {
            match self {
                DateAny::Date(x) => x.as_ref(),
                DateAny::CalendarDate(x) => (**x).as_ref(),
                DateAny::OrdinalDate(x) => (**x).as_ref(),
                DateAny::WeekOfYearAndDayDate(x) => (**x).as_ref(),
            }
        }
    }
    #[derive(Debug, Clone, PartialEq, :: derive_new :: new, Holder)]
    # [holder (table = Tables)]
    # [holder (field = date_and_time)]
    #[holder(generate_deserialize)]
    pub struct DateAndTime {
        #[holder(use_place_holder)]
        pub date_component: DateAny,
        #[holder(use_place_holder)]
        pub time_component: LocalTime,
    }
    #[derive(Debug, Clone, PartialEq, :: derive_new :: new, Holder)]
    # [holder (table = Tables)]
    # [holder (field = date_and_time_assignment)]
    #[holder(generate_deserialize)]
    pub struct DateAndTimeAssignment {
        #[holder(use_place_holder)]
        pub assigned_date_and_time: DateAndTime,
        #[holder(use_place_holder)]
        pub role: DateTimeRole,
    }
    #[derive(Debug, Clone, PartialEq, Holder)]
    # [holder (table = Tables)]
    #[holder(generate_deserialize)]
    pub enum DateAndTimeAssignmentAny {
        #[holder(use_place_holder)]
        # [holder (field = date_and_time_assignment)]
        DateAndTimeAssignment(Box<DateAndTimeAssignment>),
        #[holder(use_place_holder)]
        # [holder (field = cc_design_date_and_time_assignment)]
        CcDesignDateAndTimeAssignment(Box<CcDesignDateAndTimeAssignment>),
    }
    impl Into<DateAndTimeAssignmentAny> for DateAndTimeAssignment {
        fn into(self) -> DateAndTimeAssignmentAny {
            DateAndTimeAssignmentAny::DateAndTimeAssignment(Box::new(self))
        }
    }
    impl Into<DateAndTimeAssignmentAny> for CcDesignDateAndTimeAssignment {
        fn into(self) -> DateAndTimeAssignmentAny {
            DateAndTimeAssignmentAny::CcDesignDateAndTimeAssignment(Box::new(self.into()))
        }
    }
    impl AsRef<DateAndTimeAssignment> for DateAndTimeAssignmentAny {
        fn as_ref(&self) -> &DateAndTimeAssignment {
            match self {
                DateAndTimeAssignmentAny::DateAndTimeAssignment(x) => x.as_ref(),
                DateAndTimeAssignmentAny::CcDesignDateAndTimeAssignment(x) => (**x).as_ref(),
            }
        }
    }
    #[derive(Debug, Clone, PartialEq, :: derive_new :: new, Holder)]
    # [holder (table = Tables)]
    # [holder (field = date_time_role)]
    #[holder(generate_deserialize)]
    pub struct DateTimeRole {
        #[holder(use_place_holder)]
        pub name: Label,
    }
    #[derive(
        Debug, Clone, PartialEq, :: derive_new :: new, Holder, AsRef, AsMut, Deref, DerefMut,
    )]
    # [holder (table = Tables)]
    # [holder (field = dated_effectivity)]
    #[holder(generate_deserialize)]
    pub struct DatedEffectivity {
        #[as_ref]
        #[as_mut]
        #[deref]
        #[deref_mut]
        #[holder(use_place_holder)]
        pub effectivity: Effectivity,
        #[holder(use_place_holder)]
        pub effectivity_start_date: DateAndTime,
        #[holder(use_place_holder)]
        pub effectivity_end_date: Option<DateAndTime>,
    }
    #[derive(
        Debug, Clone, PartialEq, :: derive_new :: new, Holder, AsRef, AsMut, Deref, DerefMut,
    )]
    # [holder (table = Tables)]
    # [holder (field = definitional_representation)]
    #[holder(generate_deserialize)]
    pub struct DefinitionalRepresentation {
        #[as_ref]
        #[as_mut]
        #[deref]
        #[deref_mut]
        #[holder(use_place_holder)]
        pub representation: Representation,
    }
    #[derive(
        Debug, Clone, PartialEq, :: derive_new :: new, Holder, AsRef, AsMut, Deref, DerefMut,
    )]
    # [holder (table = Tables)]
    # [holder (field = degenerate_pcurve)]
    #[holder(generate_deserialize)]
    pub struct DegeneratePcurve {
        #[as_ref]
        #[as_mut]
        #[deref]
        #[deref_mut]
        #[holder(use_place_holder)]
        pub point: Point,
        #[holder(use_place_holder)]
        pub basis_surface: SurfaceAny,
        #[holder(use_place_holder)]
        pub reference_to_curve: DefinitionalRepresentation,
    }
    #[derive(Debug, Clone, PartialEq, Holder)]
    # [holder (table = Tables)]
    #[holder(generate_deserialize)]
    pub enum DegeneratePcurveAny {
        #[holder(use_place_holder)]
        # [holder (field = degenerate_pcurve)]
        DegeneratePcurve(Box<DegeneratePcurve>),
        #[holder(use_place_holder)]
        # [holder (field = evaluated_degenerate_pcurve)]
        EvaluatedDegeneratePcurve(Box<EvaluatedDegeneratePcurve>),
    }
    impl Into<DegeneratePcurveAny> for DegeneratePcurve {
        fn into(self) -> DegeneratePcurveAny {
            DegeneratePcurveAny::DegeneratePcurve(Box::new(self))
        }
    }
    impl Into<DegeneratePcurveAny> for EvaluatedDegeneratePcurve {
        fn into(self) -> DegeneratePcurveAny {
            DegeneratePcurveAny::EvaluatedDegeneratePcurve(Box::new(self.into()))
        }
    }
    impl AsRef<DegeneratePcurve> for DegeneratePcurveAny {
        fn as_ref(&self) -> &DegeneratePcurve {
            match self {
                DegeneratePcurveAny::DegeneratePcurve(x) => x.as_ref(),
                DegeneratePcurveAny::EvaluatedDegeneratePcurve(x) => (**x).as_ref(),
            }
        }
    }
    impl AsRef<Point> for DegeneratePcurveAny {
        fn as_ref(&self) -> &Point {
            match self {
                DegeneratePcurveAny::DegeneratePcurve(x) => {
                    AsRef::<DegeneratePcurve>::as_ref(x).as_ref()
                }
                DegeneratePcurveAny::EvaluatedDegeneratePcurve(x) => {
                    AsRef::<DegeneratePcurve>::as_ref(x.as_ref()).as_ref()
                }
            }
        }
    }
    #[derive(
        Debug, Clone, PartialEq, :: derive_new :: new, Holder, AsRef, AsMut, Deref, DerefMut,
    )]
    # [holder (table = Tables)]
    # [holder (field = degenerate_toroidal_surface)]
    #[holder(generate_deserialize)]
    pub struct DegenerateToroidalSurface {
        #[as_ref]
        #[as_mut]
        #[deref]
        #[deref_mut]
        #[holder(use_place_holder)]
        pub toroidal_surface: ToroidalSurface,
        pub select_outer: bool,
    }
    #[derive(
        Debug, Clone, PartialEq, :: derive_new :: new, Holder, AsRef, AsMut, Deref, DerefMut,
    )]
    # [holder (table = Tables)]
    # [holder (field = design_context)]
    #[holder(generate_deserialize)]
    pub struct DesignContext {
        #[as_ref]
        #[as_mut]
        #[deref]
        #[deref_mut]
        #[holder(use_place_holder)]
        pub product_definition_context: ProductDefinitionContext,
    }
    #[derive(
        Debug, Clone, PartialEq, :: derive_new :: new, Holder, AsRef, AsMut, Deref, DerefMut,
    )]
    # [holder (table = Tables)]
    # [holder (field = design_make_from_relationship)]
    #[holder(generate_deserialize)]
    pub struct DesignMakeFromRelationship {
        #[as_ref]
        #[as_mut]
        #[deref]
        #[deref_mut]
        #[holder(use_place_holder)]
        pub product_definition_relationship: ProductDefinitionRelationship,
    }
    #[derive(Debug, Clone, PartialEq, :: derive_new :: new, Holder)]
    # [holder (table = Tables)]
    # [holder (field = dimensional_exponents)]
    #[holder(generate_deserialize)]
    pub struct DimensionalExponents {
        pub length_exponent: f64,
        pub mass_exponent: f64,
        pub time_exponent: f64,
        pub electric_current_exponent: f64,
        pub thermodynamic_temperature_exponent: f64,
        pub amount_of_substance_exponent: f64,
        pub luminous_intensity_exponent: f64,
    }
    #[derive(
        Debug, Clone, PartialEq, :: derive_new :: new, Holder, AsRef, AsMut, Deref, DerefMut,
    )]
    # [holder (table = Tables)]
    # [holder (field = directed_action)]
    #[holder(generate_deserialize)]
    pub struct DirectedAction {
        #[as_ref]
        #[as_mut]
        #[deref]
        #[deref_mut]
        #[holder(use_place_holder)]
        pub executed_action: ExecutedAction,
        #[holder(use_place_holder)]
        pub directive: ActionDirective,
    }
    #[derive(
        Debug, Clone, PartialEq, :: derive_new :: new, Holder, AsRef, AsMut, Deref, DerefMut,
    )]
    # [holder (table = Tables)]
    # [holder (field = direction)]
    #[holder(generate_deserialize)]
    pub struct Direction {
        #[as_ref]
        #[as_mut]
        #[deref]
        #[deref_mut]
        #[holder(use_place_holder)]
        pub geometric_representation_item: GeometricRepresentationItem,
        pub direction_ratios: Vec<f64>,
    }
    #[derive(Debug, Clone, PartialEq, :: derive_new :: new, Holder)]
    # [holder (table = Tables)]
    # [holder (field = document)]
    #[holder(generate_deserialize)]
    pub struct Document {
        #[holder(use_place_holder)]
        pub id: Identifier,
        #[holder(use_place_holder)]
        pub name: Label,
        #[holder(use_place_holder)]
        pub description: Text,
        #[holder(use_place_holder)]
        pub kind: DocumentType,
    }
    #[derive(Debug, Clone, PartialEq, Holder)]
    # [holder (table = Tables)]
    #[holder(generate_deserialize)]
    pub enum DocumentAny {
        #[holder(use_place_holder)]
        # [holder (field = document)]
        Document(Box<Document>),
        #[holder(use_place_holder)]
        # [holder (field = document_with_class)]
        DocumentWithClass(Box<DocumentWithClass>),
    }
    impl Into<DocumentAny> for Document {
        fn into(self) -> DocumentAny {
            DocumentAny::Document(Box::new(self))
        }
    }
    impl Into<DocumentAny> for DocumentWithClass {
        fn into(self) -> DocumentAny {
            DocumentAny::DocumentWithClass(Box::new(self.into()))
        }
    }
    impl AsRef<Document> for DocumentAny {
        fn as_ref(&self) -> &Document {
            match self {
                DocumentAny::Document(x) => x.as_ref(),
                DocumentAny::DocumentWithClass(x) => (**x).as_ref(),
            }
        }
    }
    #[derive(Debug, Clone, PartialEq, :: derive_new :: new, Holder)]
    # [holder (table = Tables)]
    # [holder (field = document_reference)]
    #[holder(generate_deserialize)]
    pub struct DocumentReference {
        #[holder(use_place_holder)]
        pub assigned_document: DocumentAny,
        #[holder(use_place_holder)]
        pub source: Label,
    }
    #[derive(Debug, Clone, PartialEq, Holder)]
    # [holder (table = Tables)]
    #[holder(generate_deserialize)]
    pub enum DocumentReferenceAny {
        #[holder(use_place_holder)]
        # [holder (field = document_reference)]
        DocumentReference(Box<DocumentReference>),
        #[holder(use_place_holder)]
        # [holder (field = cc_design_specification_reference)]
        CcDesignSpecificationReference(Box<CcDesignSpecificationReference>),
    }
    impl Into<DocumentReferenceAny> for DocumentReference {
        fn into(self) -> DocumentReferenceAny {
            DocumentReferenceAny::DocumentReference(Box::new(self))
        }
    }
    impl Into<DocumentReferenceAny> for CcDesignSpecificationReference {
        fn into(self) -> DocumentReferenceAny {
            DocumentReferenceAny::CcDesignSpecificationReference(Box::new(self.into()))
        }
    }
    impl AsRef<DocumentReference> for DocumentReferenceAny {
        fn as_ref(&self) -> &DocumentReference {
            match self {
                DocumentReferenceAny::DocumentReference(x) => x.as_ref(),
                DocumentReferenceAny::CcDesignSpecificationReference(x) => (**x).as_ref(),
            }
        }
    }
    #[derive(Debug, Clone, PartialEq, :: derive_new :: new, Holder)]
    # [holder (table = Tables)]
    # [holder (field = document_relationship)]
    #[holder(generate_deserialize)]
    pub struct DocumentRelationship {
        #[holder(use_place_holder)]
        pub name: Label,
        #[holder(use_place_holder)]
        pub description: Text,
        #[holder(use_place_holder)]
        pub relating_document: DocumentAny,
        #[holder(use_place_holder)]
        pub related_document: DocumentAny,
    }
    #[derive(Debug, Clone, PartialEq, :: derive_new :: new, Holder)]
    # [holder (table = Tables)]
    # [holder (field = document_type)]
    #[holder(generate_deserialize)]
    pub struct DocumentType {
        #[holder(use_place_holder)]
        pub product_data_type: Label,
    }
    #[derive(Debug, Clone, PartialEq, :: derive_new :: new, Holder)]
    # [holder (table = Tables)]
    # [holder (field = document_usage_constraint)]
    #[holder(generate_deserialize)]
    pub struct DocumentUsageConstraint {
        #[holder(use_place_holder)]
        pub source: DocumentAny,
        #[holder(use_place_holder)]
        pub subject_element: Label,
        #[holder(use_place_holder)]
        pub subject_element_value: Text,
    }
    #[derive(
        Debug, Clone, PartialEq, :: derive_new :: new, Holder, AsRef, AsMut, Deref, DerefMut,
    )]
    # [holder (table = Tables)]
    # [holder (field = document_with_class)]
    #[holder(generate_deserialize)]
    pub struct DocumentWithClass {
        #[as_ref]
        #[as_mut]
        #[deref]
        #[deref_mut]
        #[holder(use_place_holder)]
        pub document: Document,
        #[holder(use_place_holder)]
        pub class: Identifier,
    }
    #[derive(
        Debug, Clone, PartialEq, :: derive_new :: new, Holder, AsRef, AsMut, Deref, DerefMut,
    )]
    # [holder (table = Tables)]
    # [holder (field = edge)]
    #[holder(generate_deserialize)]
    pub struct Edge {
        #[as_ref]
        #[as_mut]
        #[deref]
        #[deref_mut]
        #[holder(use_place_holder)]
        pub topological_representation_item: TopologicalRepresentationItem,
        #[holder(use_place_holder)]
        pub edge_start: VertexAny,
        #[holder(use_place_holder)]
        pub edge_end: VertexAny,
    }
    #[derive(Debug, Clone, PartialEq, Holder)]
    # [holder (table = Tables)]
    #[holder(generate_deserialize)]
    pub enum EdgeAny {
        #[holder(use_place_holder)]
        # [holder (field = edge)]
        Edge(Box<Edge>),
        #[holder(use_place_holder)]
        # [holder (field = edge_curve)]
        EdgeCurve(Box<EdgeCurve>),
        #[holder(use_place_holder)]
        # [holder (field = oriented_edge)]
        OrientedEdge(Box<OrientedEdge>),
    }
    impl Into<EdgeAny> for Edge {
        fn into(self) -> EdgeAny {
            EdgeAny::Edge(Box::new(self))
        }
    }
    impl Into<EdgeAny> for EdgeCurve {
        fn into(self) -> EdgeAny {
            EdgeAny::EdgeCurve(Box::new(self.into()))
        }
    }
    impl Into<EdgeAny> for OrientedEdge {
        fn into(self) -> EdgeAny {
            EdgeAny::OrientedEdge(Box::new(self.into()))
        }
    }
    impl AsRef<Edge> for EdgeAny {
        fn as_ref(&self) -> &Edge {
            match self {
                EdgeAny::Edge(x) => x.as_ref(),
                EdgeAny::EdgeCurve(x) => (**x).as_ref(),
                EdgeAny::OrientedEdge(x) => (**x).as_ref(),
            }
        }
    }
    impl AsRef<TopologicalRepresentationItem> for EdgeAny {
        fn as_ref(&self) -> &TopologicalRepresentationItem {
            match self {
                EdgeAny::Edge(x) => AsRef::<Edge>::as_ref(x).as_ref(),
                EdgeAny::EdgeCurve(x) => AsRef::<Edge>::as_ref(x.as_ref()).as_ref(),
                EdgeAny::OrientedEdge(x) => AsRef::<Edge>::as_ref(x.as_ref()).as_ref(),
            }
        }
    }
    #[derive(
        Debug, Clone, PartialEq, :: derive_new :: new, Holder, AsRef, AsMut, Deref, DerefMut,
    )]
    # [holder (table = Tables)]
    # [holder (field = edge_based_wireframe_model)]
    #[holder(generate_deserialize)]
    pub struct EdgeBasedWireframeModel {
        #[as_ref]
        #[as_mut]
        #[deref]
        #[deref_mut]
        #[holder(use_place_holder)]
        pub geometric_representation_item: GeometricRepresentationItem,
        #[holder(use_place_holder)]
        pub ebwm_boundary: Vec<ConnectedEdgeSet>,
    }
    #[derive(
        Debug, Clone, PartialEq, :: derive_new :: new, Holder, AsRef, AsMut, Deref, DerefMut,
    )]
    # [holder (table = Tables)]
    # [holder (field = edge_based_wireframe_shape_representation)]
    #[holder(generate_deserialize)]
    pub struct EdgeBasedWireframeShapeRepresentation {
        #[as_ref]
        #[as_mut]
        #[deref]
        #[deref_mut]
        #[holder(use_place_holder)]
        pub shape_representation: ShapeRepresentation,
    }
    #[derive(Debug, Clone, PartialEq, :: derive_new :: new, Holder, AsRef, AsMut)]
    # [holder (table = Tables)]
    # [holder (field = edge_curve)]
    #[holder(generate_deserialize)]
    pub struct EdgeCurve {
        #[as_ref]
        #[as_mut]
        #[holder(use_place_holder)]
        pub edge: Edge,
        #[as_ref]
        #[as_mut]
        #[holder(use_place_holder)]
        pub geometric_representation_item: GeometricRepresentationItem,
        #[holder(use_place_holder)]
        pub edge_geometry: CurveAny,
        pub same_sense: bool,
    }
    #[derive(Debug, Clone, PartialEq, :: derive_new :: new, Holder, AsRef, AsMut)]
    # [holder (table = Tables)]
    # [holder (field = edge_loop)]
    #[holder(generate_deserialize)]
    pub struct EdgeLoop {
        #[as_ref]
        #[as_mut]
        #[holder(use_place_holder)]
        pub r#loop: Loop,
        #[as_ref]
        #[as_mut]
        #[holder(use_place_holder)]
        pub path: Path,
    }
    #[derive(Debug, Clone, PartialEq, :: derive_new :: new, Holder)]
    # [holder (table = Tables)]
    # [holder (field = effectivity)]
    #[holder(generate_deserialize)]
    pub struct Effectivity {
        #[holder(use_place_holder)]
        pub id: Identifier,
    }
    #[derive(Debug, Clone, PartialEq, Holder)]
    # [holder (table = Tables)]
    #[holder(generate_deserialize)]
    pub enum EffectivityAny {
        #[holder(use_place_holder)]
        # [holder (field = effectivity)]
        Effectivity(Box<Effectivity>),
        #[holder(use_place_holder)]
        # [holder (field = dated_effectivity)]
        DatedEffectivity(Box<DatedEffectivity>),
        #[holder(use_place_holder)]
        # [holder (field = lot_effectivity)]
        LotEffectivity(Box<LotEffectivity>),
        #[holder(use_place_holder)]
        # [holder (field = product_definition_effectivity)]
        ProductDefinitionEffectivity(Box<ProductDefinitionEffectivityAny>),
        #[holder(use_place_holder)]
        # [holder (field = serial_numbered_effectivity)]
        SerialNumberedEffectivity(Box<SerialNumberedEffectivity>),
    }
    impl Into<EffectivityAny> for Effectivity {
        fn into(self) -> EffectivityAny {
            EffectivityAny::Effectivity(Box::new(self))
        }
    }
    impl Into<EffectivityAny> for DatedEffectivity {
        fn into(self) -> EffectivityAny {
            EffectivityAny::DatedEffectivity(Box::new(self.into()))
        }
    }
    impl Into<EffectivityAny> for LotEffectivity {
        fn into(self) -> EffectivityAny {
            EffectivityAny::LotEffectivity(Box::new(self.into()))
        }
    }
    impl Into<EffectivityAny> for ProductDefinitionEffectivity {
        fn into(self) -> EffectivityAny {
            EffectivityAny::ProductDefinitionEffectivity(Box::new(self.into()))
        }
    }
    impl Into<EffectivityAny> for SerialNumberedEffectivity {
        fn into(self) -> EffectivityAny {
            EffectivityAny::SerialNumberedEffectivity(Box::new(self.into()))
        }
    }
    impl AsRef<Effectivity> for EffectivityAny {
        fn as_ref(&self) -> &Effectivity {
            match self {
                EffectivityAny::Effectivity(x) => x.as_ref(),
                EffectivityAny::DatedEffectivity(x) => (**x).as_ref(),
                EffectivityAny::LotEffectivity(x) => (**x).as_ref(),
                EffectivityAny::ProductDefinitionEffectivity(x) => (**x).as_ref(),
                EffectivityAny::SerialNumberedEffectivity(x) => (**x).as_ref(),
            }
        }
    }
    #[derive(
        Debug, Clone, PartialEq, :: derive_new :: new, Holder, AsRef, AsMut, Deref, DerefMut,
    )]
    # [holder (table = Tables)]
    # [holder (field = elementary_surface)]
    #[holder(generate_deserialize)]
    pub struct ElementarySurface {
        #[as_ref]
        #[as_mut]
        #[deref]
        #[deref_mut]
        #[holder(use_place_holder)]
        pub surface: Surface,
        #[holder(use_place_holder)]
        pub position: Axis2Placement3D,
    }
    #[derive(Debug, Clone, PartialEq, Holder)]
    # [holder (table = Tables)]
    #[holder(generate_deserialize)]
    pub enum ElementarySurfaceAny {
        #[holder(use_place_holder)]
        # [holder (field = elementary_surface)]
        ElementarySurface(Box<ElementarySurface>),
        #[holder(use_place_holder)]
        # [holder (field = conical_surface)]
        ConicalSurface(Box<ConicalSurface>),
        #[holder(use_place_holder)]
        # [holder (field = cylindrical_surface)]
        CylindricalSurface(Box<CylindricalSurface>),
        #[holder(use_place_holder)]
        # [holder (field = plane)]
        Plane(Box<Plane>),
        #[holder(use_place_holder)]
        # [holder (field = spherical_surface)]
        SphericalSurface(Box<SphericalSurface>),
        #[holder(use_place_holder)]
        # [holder (field = toroidal_surface)]
        ToroidalSurface(Box<ToroidalSurfaceAny>),
    }
    impl Into<ElementarySurfaceAny> for ElementarySurface {
        fn into(self) -> ElementarySurfaceAny {
            ElementarySurfaceAny::ElementarySurface(Box::new(self))
        }
    }
    impl Into<ElementarySurfaceAny> for ConicalSurface {
        fn into(self) -> ElementarySurfaceAny {
            ElementarySurfaceAny::ConicalSurface(Box::new(self.into()))
        }
    }
    impl Into<ElementarySurfaceAny> for CylindricalSurface {
        fn into(self) -> ElementarySurfaceAny {
            ElementarySurfaceAny::CylindricalSurface(Box::new(self.into()))
        }
    }
    impl Into<ElementarySurfaceAny> for Plane {
        fn into(self) -> ElementarySurfaceAny {
            ElementarySurfaceAny::Plane(Box::new(self.into()))
        }
    }
    impl Into<ElementarySurfaceAny> for SphericalSurface {
        fn into(self) -> ElementarySurfaceAny {
            ElementarySurfaceAny::SphericalSurface(Box::new(self.into()))
        }
    }
    impl Into<ElementarySurfaceAny> for ToroidalSurface {
        fn into(self) -> ElementarySurfaceAny {
            ElementarySurfaceAny::ToroidalSurface(Box::new(self.into()))
        }
    }
    impl AsRef<ElementarySurface> for ElementarySurfaceAny {
        fn as_ref(&self) -> &ElementarySurface {
            match self {
                ElementarySurfaceAny::ElementarySurface(x) => x.as_ref(),
                ElementarySurfaceAny::ConicalSurface(x) => (**x).as_ref(),
                ElementarySurfaceAny::CylindricalSurface(x) => (**x).as_ref(),
                ElementarySurfaceAny::Plane(x) => (**x).as_ref(),
                ElementarySurfaceAny::SphericalSurface(x) => (**x).as_ref(),
                ElementarySurfaceAny::ToroidalSurface(x) => (**x).as_ref(),
            }
        }
    }
    impl AsRef<Surface> for ElementarySurfaceAny {
        fn as_ref(&self) -> &Surface {
            match self {
                ElementarySurfaceAny::ElementarySurface(x) => {
                    AsRef::<ElementarySurface>::as_ref(x).as_ref()
                }
                ElementarySurfaceAny::ConicalSurface(x) => {
                    AsRef::<ElementarySurface>::as_ref(x.as_ref()).as_ref()
                }
                ElementarySurfaceAny::CylindricalSurface(x) => {
                    AsRef::<ElementarySurface>::as_ref(x.as_ref()).as_ref()
                }
                ElementarySurfaceAny::Plane(x) => {
                    AsRef::<ElementarySurface>::as_ref(x.as_ref()).as_ref()
                }
                ElementarySurfaceAny::SphericalSurface(x) => {
                    AsRef::<ElementarySurface>::as_ref(x.as_ref()).as_ref()
                }
                ElementarySurfaceAny::ToroidalSurface(x) => {
                    AsRef::<ElementarySurface>::as_ref(x.as_ref()).as_ref()
                }
            }
        }
    }
    #[derive(
        Debug, Clone, PartialEq, :: derive_new :: new, Holder, AsRef, AsMut, Deref, DerefMut,
    )]
    # [holder (table = Tables)]
    # [holder (field = ellipse)]
    #[holder(generate_deserialize)]
    pub struct Ellipse {
        #[as_ref]
        #[as_mut]
        #[deref]
        #[deref_mut]
        #[holder(use_place_holder)]
        pub conic: Conic,
        #[holder(use_place_holder)]
        pub semi_axis_1: PositiveLengthMeasure,
        #[holder(use_place_holder)]
        pub semi_axis_2: PositiveLengthMeasure,
    }
    #[derive(
        Debug, Clone, PartialEq, :: derive_new :: new, Holder, AsRef, AsMut, Deref, DerefMut,
    )]
    # [holder (table = Tables)]
    # [holder (field = evaluated_degenerate_pcurve)]
    #[holder(generate_deserialize)]
    pub struct EvaluatedDegeneratePcurve {
        #[as_ref]
        #[as_mut]
        #[deref]
        #[deref_mut]
        #[holder(use_place_holder)]
        pub degenerate_pcurve: DegeneratePcurve,
        #[holder(use_place_holder)]
        pub equivalent_point: CartesianPoint,
    }
    #[derive(
        Debug, Clone, PartialEq, :: derive_new :: new, Holder, AsRef, AsMut, Deref, DerefMut,
    )]
    # [holder (table = Tables)]
    # [holder (field = executed_action)]
    #[holder(generate_deserialize)]
    pub struct ExecutedAction {
        #[as_ref]
        #[as_mut]
        #[deref]
        #[deref_mut]
        #[holder(use_place_holder)]
        pub action: Action,
    }
    #[derive(Debug, Clone, PartialEq, Holder)]
    # [holder (table = Tables)]
    #[holder(generate_deserialize)]
    pub enum ExecutedActionAny {
        #[holder(use_place_holder)]
        # [holder (field = executed_action)]
        ExecutedAction(Box<ExecutedAction>),
        #[holder(use_place_holder)]
        # [holder (field = directed_action)]
        DirectedAction(Box<DirectedAction>),
    }
    impl Into<ExecutedActionAny> for ExecutedAction {
        fn into(self) -> ExecutedActionAny {
            ExecutedActionAny::ExecutedAction(Box::new(self))
        }
    }
    impl Into<ExecutedActionAny> for DirectedAction {
        fn into(self) -> ExecutedActionAny {
            ExecutedActionAny::DirectedAction(Box::new(self.into()))
        }
    }
    impl AsRef<ExecutedAction> for ExecutedActionAny {
        fn as_ref(&self) -> &ExecutedAction {
            match self {
                ExecutedActionAny::ExecutedAction(x) => x.as_ref(),
                ExecutedActionAny::DirectedAction(x) => (**x).as_ref(),
            }
        }
    }
    impl AsRef<Action> for ExecutedActionAny {
        fn as_ref(&self) -> &Action {
            match self {
                ExecutedActionAny::ExecutedAction(x) => AsRef::<ExecutedAction>::as_ref(x).as_ref(),
                ExecutedActionAny::DirectedAction(x) => {
                    AsRef::<ExecutedAction>::as_ref(x.as_ref()).as_ref()
                }
            }
        }
    }
    #[derive(
        Debug, Clone, PartialEq, :: derive_new :: new, Holder, AsRef, AsMut, Deref, DerefMut,
    )]
    # [holder (table = Tables)]
    # [holder (field = face)]
    #[holder(generate_deserialize)]
    pub struct Face {
        #[as_ref]
        #[as_mut]
        #[deref]
        #[deref_mut]
        #[holder(use_place_holder)]
        pub topological_representation_item: TopologicalRepresentationItem,
        #[holder(use_place_holder)]
        pub bounds: Vec<FaceBoundAny>,
    }
    #[derive(Debug, Clone, PartialEq, Holder)]
    # [holder (table = Tables)]
    #[holder(generate_deserialize)]
    pub enum FaceAny {
        #[holder(use_place_holder)]
        # [holder (field = face)]
        Face(Box<Face>),
        #[holder(use_place_holder)]
        # [holder (field = face_surface)]
        FaceSurface(Box<FaceSurfaceAny>),
        #[holder(use_place_holder)]
        # [holder (field = oriented_face)]
        OrientedFace(Box<OrientedFace>),
    }
    impl Into<FaceAny> for Face {
        fn into(self) -> FaceAny {
            FaceAny::Face(Box::new(self))
        }
    }
    impl Into<FaceAny> for FaceSurface {
        fn into(self) -> FaceAny {
            FaceAny::FaceSurface(Box::new(self.into()))
        }
    }
    impl Into<FaceAny> for OrientedFace {
        fn into(self) -> FaceAny {
            FaceAny::OrientedFace(Box::new(self.into()))
        }
    }
    impl AsRef<Face> for FaceAny {
        fn as_ref(&self) -> &Face {
            match self {
                FaceAny::Face(x) => x.as_ref(),
                FaceAny::FaceSurface(x) => (**x).as_ref(),
                FaceAny::OrientedFace(x) => (**x).as_ref(),
            }
        }
    }
    impl AsRef<TopologicalRepresentationItem> for FaceAny {
        fn as_ref(&self) -> &TopologicalRepresentationItem {
            match self {
                FaceAny::Face(x) => AsRef::<Face>::as_ref(x).as_ref(),
                FaceAny::FaceSurface(x) => AsRef::<Face>::as_ref(x.as_ref()).as_ref(),
                FaceAny::OrientedFace(x) => AsRef::<Face>::as_ref(x.as_ref()).as_ref(),
            }
        }
    }
    #[derive(
        Debug, Clone, PartialEq, :: derive_new :: new, Holder, AsRef, AsMut, Deref, DerefMut,
    )]
    # [holder (table = Tables)]
    # [holder (field = face_bound)]
    #[holder(generate_deserialize)]
    pub struct FaceBound {
        #[as_ref]
        #[as_mut]
        #[deref]
        #[deref_mut]
        #[holder(use_place_holder)]
        pub topological_representation_item: TopologicalRepresentationItem,
        #[holder(use_place_holder)]
        pub bound: LoopAny,
        pub orientation: bool,
    }
    #[derive(Debug, Clone, PartialEq, Holder)]
    # [holder (table = Tables)]
    #[holder(generate_deserialize)]
    pub enum FaceBoundAny {
        #[holder(use_place_holder)]
        # [holder (field = face_bound)]
        FaceBound(Box<FaceBound>),
        #[holder(use_place_holder)]
        # [holder (field = face_outer_bound)]
        FaceOuterBound(Box<FaceOuterBound>),
    }
    impl Into<FaceBoundAny> for FaceBound {
        fn into(self) -> FaceBoundAny {
            FaceBoundAny::FaceBound(Box::new(self))
        }
    }
    impl Into<FaceBoundAny> for FaceOuterBound {
        fn into(self) -> FaceBoundAny {
            FaceBoundAny::FaceOuterBound(Box::new(self.into()))
        }
    }
    impl AsRef<FaceBound> for FaceBoundAny {
        fn as_ref(&self) -> &FaceBound {
            match self {
                FaceBoundAny::FaceBound(x) => x.as_ref(),
                FaceBoundAny::FaceOuterBound(x) => (**x).as_ref(),
            }
        }
    }
    impl AsRef<TopologicalRepresentationItem> for FaceBoundAny {
        fn as_ref(&self) -> &TopologicalRepresentationItem {
            match self {
                FaceBoundAny::FaceBound(x) => AsRef::<FaceBound>::as_ref(x).as_ref(),
                FaceBoundAny::FaceOuterBound(x) => AsRef::<FaceBound>::as_ref(x.as_ref()).as_ref(),
            }
        }
    }
    #[derive(
        Debug, Clone, PartialEq, :: derive_new :: new, Holder, AsRef, AsMut, Deref, DerefMut,
    )]
    # [holder (table = Tables)]
    # [holder (field = face_outer_bound)]
    #[holder(generate_deserialize)]
    pub struct FaceOuterBound {
        #[as_ref]
        #[as_mut]
        #[deref]
        #[deref_mut]
        #[holder(use_place_holder)]
        pub face_bound: FaceBound,
    }
    #[derive(Debug, Clone, PartialEq, :: derive_new :: new, Holder, AsRef, AsMut)]
    # [holder (table = Tables)]
    # [holder (field = face_surface)]
    #[holder(generate_deserialize)]
    pub struct FaceSurface {
        #[as_ref]
        #[as_mut]
        #[holder(use_place_holder)]
        pub face: Face,
        #[as_ref]
        #[as_mut]
        #[holder(use_place_holder)]
        pub geometric_representation_item: GeometricRepresentationItem,
        #[holder(use_place_holder)]
        pub face_geometry: SurfaceAny,
        pub same_sense: bool,
    }
    #[derive(Debug, Clone, PartialEq, Holder)]
    # [holder (table = Tables)]
    #[holder(generate_deserialize)]
    pub enum FaceSurfaceAny {
        #[holder(use_place_holder)]
        # [holder (field = face_surface)]
        FaceSurface(Box<FaceSurface>),
        #[holder(use_place_holder)]
        # [holder (field = advanced_face)]
        AdvancedFace(Box<AdvancedFace>),
    }
    impl Into<FaceSurfaceAny> for FaceSurface {
        fn into(self) -> FaceSurfaceAny {
            FaceSurfaceAny::FaceSurface(Box::new(self))
        }
    }
    impl Into<FaceSurfaceAny> for AdvancedFace {
        fn into(self) -> FaceSurfaceAny {
            FaceSurfaceAny::AdvancedFace(Box::new(self.into()))
        }
    }
    impl AsRef<FaceSurface> for FaceSurfaceAny {
        fn as_ref(&self) -> &FaceSurface {
            match self {
                FaceSurfaceAny::FaceSurface(x) => x.as_ref(),
                FaceSurfaceAny::AdvancedFace(x) => (**x).as_ref(),
            }
        }
    }
    impl AsRef<Face> for FaceSurfaceAny {
        fn as_ref(&self) -> &Face {
            match self {
                FaceSurfaceAny::FaceSurface(x) => AsRef::<FaceSurface>::as_ref(x).as_ref(),
                FaceSurfaceAny::AdvancedFace(x) => {
                    AsRef::<FaceSurface>::as_ref(x.as_ref()).as_ref()
                }
            }
        }
    }
    impl AsRef<GeometricRepresentationItem> for FaceSurfaceAny {
        fn as_ref(&self) -> &GeometricRepresentationItem {
            match self {
                FaceSurfaceAny::FaceSurface(x) => AsRef::<FaceSurface>::as_ref(x).as_ref(),
                FaceSurfaceAny::AdvancedFace(x) => {
                    AsRef::<FaceSurface>::as_ref(x.as_ref()).as_ref()
                }
            }
        }
    }
    #[derive(
        Debug, Clone, PartialEq, :: derive_new :: new, Holder, AsRef, AsMut, Deref, DerefMut,
    )]
    # [holder (table = Tables)]
    # [holder (field = faceted_brep)]
    #[holder(generate_deserialize)]
    pub struct FacetedBrep {
        #[as_ref]
        #[as_mut]
        #[deref]
        #[deref_mut]
        #[holder(use_place_holder)]
        pub manifold_solid_brep: ManifoldSolidBrep,
    }
    #[derive(
        Debug, Clone, PartialEq, :: derive_new :: new, Holder, AsRef, AsMut, Deref, DerefMut,
    )]
    # [holder (table = Tables)]
    # [holder (field = faceted_brep_shape_representation)]
    #[holder(generate_deserialize)]
    pub struct FacetedBrepShapeRepresentation {
        #[as_ref]
        #[as_mut]
        #[deref]
        #[deref_mut]
        #[holder(use_place_holder)]
        pub shape_representation: ShapeRepresentation,
    }
    #[derive(Debug, Clone, PartialEq, :: derive_new :: new, Holder)]
    # [holder (table = Tables)]
    # [holder (field = founded_item)]
    #[holder(generate_deserialize)]
    pub struct FoundedItem {}
    #[derive(Debug, Clone, PartialEq, Holder)]
    # [holder (table = Tables)]
    #[holder(generate_deserialize)]
    pub enum FoundedItemAny {
        #[holder(use_place_holder)]
        # [holder (field = founded_item)]
        FoundedItem(Box<FoundedItem>),
        #[holder(use_place_holder)]
        # [holder (field = composite_curve_segment)]
        CompositeCurveSegment(Box<CompositeCurveSegmentAny>),
        #[holder(use_place_holder)]
        # [holder (field = surface_patch)]
        SurfacePatch(Box<SurfacePatch>),
    }
    impl Into<FoundedItemAny> for FoundedItem {
        fn into(self) -> FoundedItemAny {
            FoundedItemAny::FoundedItem(Box::new(self))
        }
    }
    impl Into<FoundedItemAny> for CompositeCurveSegment {
        fn into(self) -> FoundedItemAny {
            FoundedItemAny::CompositeCurveSegment(Box::new(self.into()))
        }
    }
    impl Into<FoundedItemAny> for SurfacePatch {
        fn into(self) -> FoundedItemAny {
            FoundedItemAny::SurfacePatch(Box::new(self.into()))
        }
    }
    impl AsRef<FoundedItem> for FoundedItemAny {
        fn as_ref(&self) -> &FoundedItem {
            match self {
                FoundedItemAny::FoundedItem(x) => x.as_ref(),
                FoundedItemAny::CompositeCurveSegment(x) => (**x).as_ref(),
                FoundedItemAny::SurfacePatch(x) => (**x).as_ref(),
            }
        }
    }
    #[derive(Debug, Clone, PartialEq, :: derive_new :: new, Holder)]
    # [holder (table = Tables)]
    # [holder (field = functionally_defined_transformation)]
    #[holder(generate_deserialize)]
    pub struct FunctionallyDefinedTransformation {
        #[holder(use_place_holder)]
        pub name: Label,
        #[holder(use_place_holder)]
        pub description: Text,
    }
    #[derive(Debug, Clone, PartialEq, Holder)]
    # [holder (table = Tables)]
    #[holder(generate_deserialize)]
    pub enum FunctionallyDefinedTransformationAny {
        #[holder(use_place_holder)]
        # [holder (field = functionally_defined_transformation)]
        FunctionallyDefinedTransformation(Box<FunctionallyDefinedTransformation>),
        #[holder(use_place_holder)]
        # [holder (field = cartesian_transformation_operator)]
        CartesianTransformationOperator(Box<CartesianTransformationOperatorAny>),
    }
    impl Into<FunctionallyDefinedTransformationAny> for FunctionallyDefinedTransformation {
        fn into(self) -> FunctionallyDefinedTransformationAny {
            FunctionallyDefinedTransformationAny::FunctionallyDefinedTransformation(Box::new(self))
        }
    }
    impl Into<FunctionallyDefinedTransformationAny> for CartesianTransformationOperator {
        fn into(self) -> FunctionallyDefinedTransformationAny {
            FunctionallyDefinedTransformationAny::CartesianTransformationOperator(Box::new(
                self.into(),
            ))
        }
    }
    impl AsRef<FunctionallyDefinedTransformation> for FunctionallyDefinedTransformationAny {
        fn as_ref(&self) -> &FunctionallyDefinedTransformation {
            match self {
                FunctionallyDefinedTransformationAny::FunctionallyDefinedTransformation(x) => {
                    x.as_ref()
                }
                FunctionallyDefinedTransformationAny::CartesianTransformationOperator(x) => {
                    (**x).as_ref()
                }
            }
        }
    }
    #[derive(
        Debug, Clone, PartialEq, :: derive_new :: new, Holder, AsRef, AsMut, Deref, DerefMut,
    )]
    # [holder (table = Tables)]
    # [holder (field = geometric_curve_set)]
    #[holder(generate_deserialize)]
    pub struct GeometricCurveSet {
        #[as_ref]
        #[as_mut]
        #[deref]
        #[deref_mut]
        #[holder(use_place_holder)]
        pub geometric_set: GeometricSet,
    }
    #[derive(
        Debug, Clone, PartialEq, :: derive_new :: new, Holder, AsRef, AsMut, Deref, DerefMut,
    )]
    # [holder (table = Tables)]
    # [holder (field = geometric_representation_context)]
    #[holder(generate_deserialize)]
    pub struct GeometricRepresentationContext {
        #[as_ref]
        #[as_mut]
        #[deref]
        #[deref_mut]
        #[holder(use_place_holder)]
        pub representation_context: RepresentationContext,
        #[holder(use_place_holder)]
        pub coordinate_space_dimension: DimensionCount,
    }
    #[derive(
        Debug, Clone, PartialEq, :: derive_new :: new, Holder, AsRef, AsMut, Deref, DerefMut,
    )]
    # [holder (table = Tables)]
    # [holder (field = geometric_representation_item)]
    #[holder(generate_deserialize)]
    pub struct GeometricRepresentationItem {
        #[as_ref]
        #[as_mut]
        #[deref]
        #[deref_mut]
        #[holder(use_place_holder)]
        pub representation_item: RepresentationItem,
    }
    #[derive(Debug, Clone, PartialEq, Holder)]
    # [holder (table = Tables)]
    #[holder(generate_deserialize)]
    pub enum GeometricRepresentationItemAny {
        #[holder(use_place_holder)]
        # [holder (field = geometric_representation_item)]
        GeometricRepresentationItem(Box<GeometricRepresentationItem>),
        #[holder(use_place_holder)]
        # [holder (field = cartesian_transformation_operator)]
        CartesianTransformationOperator(Box<CartesianTransformationOperatorAny>),
        #[holder(use_place_holder)]
        # [holder (field = curve)]
        Curve(Box<CurveAny>),
        #[holder(use_place_holder)]
        # [holder (field = direction)]
        Direction(Box<Direction>),
        #[holder(use_place_holder)]
        # [holder (field = edge_based_wireframe_model)]
        EdgeBasedWireframeModel(Box<EdgeBasedWireframeModel>),
        #[holder(use_place_holder)]
        # [holder (field = edge_curve)]
        EdgeCurve(Box<EdgeCurve>),
        #[holder(use_place_holder)]
        # [holder (field = face_surface)]
        FaceSurface(Box<FaceSurfaceAny>),
        #[holder(use_place_holder)]
        # [holder (field = geometric_set)]
        GeometricSet(Box<GeometricSetAny>),
        #[holder(use_place_holder)]
        # [holder (field = placement)]
        Placement(Box<PlacementAny>),
        #[holder(use_place_holder)]
        # [holder (field = point)]
        Point(Box<PointAny>),
        #[holder(use_place_holder)]
        # [holder (field = poly_loop)]
        PolyLoop(Box<PolyLoop>),
        #[holder(use_place_holder)]
        # [holder (field = shell_based_surface_model)]
        ShellBasedSurfaceModel(Box<ShellBasedSurfaceModel>),
        #[holder(use_place_holder)]
        # [holder (field = shell_based_wireframe_model)]
        ShellBasedWireframeModel(Box<ShellBasedWireframeModel>),
        #[holder(use_place_holder)]
        # [holder (field = solid_model)]
        SolidModel(Box<SolidModelAny>),
        #[holder(use_place_holder)]
        # [holder (field = surface)]
        Surface(Box<SurfaceAny>),
        #[holder(use_place_holder)]
        # [holder (field = vector)]
        Vector(Box<Vector>),
        #[holder(use_place_holder)]
        # [holder (field = vertex_point)]
        VertexPoint(Box<VertexPoint>),
    }
    impl Into<GeometricRepresentationItemAny> for GeometricRepresentationItem {
        fn into(self) -> GeometricRepresentationItemAny {
            GeometricRepresentationItemAny::GeometricRepresentationItem(Box::new(self))
        }
    }
    impl Into<GeometricRepresentationItemAny> for CartesianTransformationOperator {
        fn into(self) -> GeometricRepresentationItemAny {
            GeometricRepresentationItemAny::CartesianTransformationOperator(Box::new(self.into()))
        }
    }
    impl Into<GeometricRepresentationItemAny> for Curve {
        fn into(self) -> GeometricRepresentationItemAny {
            GeometricRepresentationItemAny::Curve(Box::new(self.into()))
        }
    }
    impl Into<GeometricRepresentationItemAny> for Direction {
        fn into(self) -> GeometricRepresentationItemAny {
            GeometricRepresentationItemAny::Direction(Box::new(self.into()))
        }
    }
    impl Into<GeometricRepresentationItemAny> for EdgeBasedWireframeModel {
        fn into(self) -> GeometricRepresentationItemAny {
            GeometricRepresentationItemAny::EdgeBasedWireframeModel(Box::new(self.into()))
        }
    }
    impl Into<GeometricRepresentationItemAny> for EdgeCurve {
        fn into(self) -> GeometricRepresentationItemAny {
            GeometricRepresentationItemAny::EdgeCurve(Box::new(self.into()))
        }
    }
    impl Into<GeometricRepresentationItemAny> for FaceSurface {
        fn into(self) -> GeometricRepresentationItemAny {
            GeometricRepresentationItemAny::FaceSurface(Box::new(self.into()))
        }
    }
    impl Into<GeometricRepresentationItemAny> for GeometricSet {
        fn into(self) -> GeometricRepresentationItemAny {
            GeometricRepresentationItemAny::GeometricSet(Box::new(self.into()))
        }
    }
    impl Into<GeometricRepresentationItemAny> for Placement {
        fn into(self) -> GeometricRepresentationItemAny {
            GeometricRepresentationItemAny::Placement(Box::new(self.into()))
        }
    }
    impl Into<GeometricRepresentationItemAny> for Point {
        fn into(self) -> GeometricRepresentationItemAny {
            GeometricRepresentationItemAny::Point(Box::new(self.into()))
        }
    }
    impl Into<GeometricRepresentationItemAny> for PolyLoop {
        fn into(self) -> GeometricRepresentationItemAny {
            GeometricRepresentationItemAny::PolyLoop(Box::new(self.into()))
        }
    }
    impl Into<GeometricRepresentationItemAny> for ShellBasedSurfaceModel {
        fn into(self) -> GeometricRepresentationItemAny {
            GeometricRepresentationItemAny::ShellBasedSurfaceModel(Box::new(self.into()))
        }
    }
    impl Into<GeometricRepresentationItemAny> for ShellBasedWireframeModel {
        fn into(self) -> GeometricRepresentationItemAny {
            GeometricRepresentationItemAny::ShellBasedWireframeModel(Box::new(self.into()))
        }
    }
    impl Into<GeometricRepresentationItemAny> for SolidModel {
        fn into(self) -> GeometricRepresentationItemAny {
            GeometricRepresentationItemAny::SolidModel(Box::new(self.into()))
        }
    }
    impl Into<GeometricRepresentationItemAny> for Surface {
        fn into(self) -> GeometricRepresentationItemAny {
            GeometricRepresentationItemAny::Surface(Box::new(self.into()))
        }
    }
    impl Into<GeometricRepresentationItemAny> for Vector {
        fn into(self) -> GeometricRepresentationItemAny {
            GeometricRepresentationItemAny::Vector(Box::new(self.into()))
        }
    }
    impl Into<GeometricRepresentationItemAny> for VertexPoint {
        fn into(self) -> GeometricRepresentationItemAny {
            GeometricRepresentationItemAny::VertexPoint(Box::new(self.into()))
        }
    }
    impl AsRef<GeometricRepresentationItem> for GeometricRepresentationItemAny {
        fn as_ref(&self) -> &GeometricRepresentationItem {
            match self {
                GeometricRepresentationItemAny::GeometricRepresentationItem(x) => x.as_ref(),
                GeometricRepresentationItemAny::CartesianTransformationOperator(x) => {
                    (**x).as_ref()
                }
                GeometricRepresentationItemAny::Curve(x) => (**x).as_ref(),
                GeometricRepresentationItemAny::Direction(x) => (**x).as_ref(),
                GeometricRepresentationItemAny::EdgeBasedWireframeModel(x) => (**x).as_ref(),
                GeometricRepresentationItemAny::EdgeCurve(x) => (**x).as_ref(),
                GeometricRepresentationItemAny::FaceSurface(x) => (**x).as_ref(),
                GeometricRepresentationItemAny::GeometricSet(x) => (**x).as_ref(),
                GeometricRepresentationItemAny::Placement(x) => (**x).as_ref(),
                GeometricRepresentationItemAny::Point(x) => (**x).as_ref(),
                GeometricRepresentationItemAny::PolyLoop(x) => (**x).as_ref(),
                GeometricRepresentationItemAny::ShellBasedSurfaceModel(x) => (**x).as_ref(),
                GeometricRepresentationItemAny::ShellBasedWireframeModel(x) => (**x).as_ref(),
                GeometricRepresentationItemAny::SolidModel(x) => (**x).as_ref(),
                GeometricRepresentationItemAny::Surface(x) => (**x).as_ref(),
                GeometricRepresentationItemAny::Vector(x) => (**x).as_ref(),
                GeometricRepresentationItemAny::VertexPoint(x) => (**x).as_ref(),
            }
        }
    }
    impl AsRef<RepresentationItem> for GeometricRepresentationItemAny {
        fn as_ref(&self) -> &RepresentationItem {
            match self {
                GeometricRepresentationItemAny::GeometricRepresentationItem(x) => {
                    AsRef::<GeometricRepresentationItem>::as_ref(x).as_ref()
                }
                GeometricRepresentationItemAny::CartesianTransformationOperator(x) => {
                    AsRef::<GeometricRepresentationItem>::as_ref(x.as_ref()).as_ref()
                }
                GeometricRepresentationItemAny::Curve(x) => {
                    AsRef::<GeometricRepresentationItem>::as_ref(x.as_ref()).as_ref()
                }
                GeometricRepresentationItemAny::Direction(x) => {
                    AsRef::<GeometricRepresentationItem>::as_ref(x.as_ref()).as_ref()
                }
                GeometricRepresentationItemAny::EdgeBasedWireframeModel(x) => {
                    AsRef::<GeometricRepresentationItem>::as_ref(x.as_ref()).as_ref()
                }
                GeometricRepresentationItemAny::EdgeCurve(x) => {
                    AsRef::<GeometricRepresentationItem>::as_ref(x.as_ref()).as_ref()
                }
                GeometricRepresentationItemAny::FaceSurface(x) => {
                    AsRef::<GeometricRepresentationItem>::as_ref(x.as_ref()).as_ref()
                }
                GeometricRepresentationItemAny::GeometricSet(x) => {
                    AsRef::<GeometricRepresentationItem>::as_ref(x.as_ref()).as_ref()
                }
                GeometricRepresentationItemAny::Placement(x) => {
                    AsRef::<GeometricRepresentationItem>::as_ref(x.as_ref()).as_ref()
                }
                GeometricRepresentationItemAny::Point(x) => {
                    AsRef::<GeometricRepresentationItem>::as_ref(x.as_ref()).as_ref()
                }
                GeometricRepresentationItemAny::PolyLoop(x) => {
                    AsRef::<GeometricRepresentationItem>::as_ref(x.as_ref()).as_ref()
                }
                GeometricRepresentationItemAny::ShellBasedSurfaceModel(x) => {
                    AsRef::<GeometricRepresentationItem>::as_ref(x.as_ref()).as_ref()
                }
                GeometricRepresentationItemAny::ShellBasedWireframeModel(x) => {
                    AsRef::<GeometricRepresentationItem>::as_ref(x.as_ref()).as_ref()
                }
                GeometricRepresentationItemAny::SolidModel(x) => {
                    AsRef::<GeometricRepresentationItem>::as_ref(x.as_ref()).as_ref()
                }
                GeometricRepresentationItemAny::Surface(x) => {
                    AsRef::<GeometricRepresentationItem>::as_ref(x.as_ref()).as_ref()
                }
                GeometricRepresentationItemAny::Vector(x) => {
                    AsRef::<GeometricRepresentationItem>::as_ref(x.as_ref()).as_ref()
                }
                GeometricRepresentationItemAny::VertexPoint(x) => {
                    AsRef::<GeometricRepresentationItem>::as_ref(x.as_ref()).as_ref()
                }
            }
        }
    }
    #[derive(
        Debug, Clone, PartialEq, :: derive_new :: new, Holder, AsRef, AsMut, Deref, DerefMut,
    )]
    # [holder (table = Tables)]
    # [holder (field = geometric_set)]
    #[holder(generate_deserialize)]
    pub struct GeometricSet {
        #[as_ref]
        #[as_mut]
        #[deref]
        #[deref_mut]
        #[holder(use_place_holder)]
        pub geometric_representation_item: GeometricRepresentationItem,
        #[holder(use_place_holder)]
        pub elements: Vec<GeometricSetSelect>,
    }
    #[derive(Debug, Clone, PartialEq, Holder)]
    # [holder (table = Tables)]
    #[holder(generate_deserialize)]
    pub enum GeometricSetAny {
        #[holder(use_place_holder)]
        # [holder (field = geometric_set)]
        GeometricSet(Box<GeometricSet>),
        #[holder(use_place_holder)]
        # [holder (field = geometric_curve_set)]
        GeometricCurveSet(Box<GeometricCurveSet>),
    }
    impl Into<GeometricSetAny> for GeometricSet {
        fn into(self) -> GeometricSetAny {
            GeometricSetAny::GeometricSet(Box::new(self))
        }
    }
    impl Into<GeometricSetAny> for GeometricCurveSet {
        fn into(self) -> GeometricSetAny {
            GeometricSetAny::GeometricCurveSet(Box::new(self.into()))
        }
    }
    impl AsRef<GeometricSet> for GeometricSetAny {
        fn as_ref(&self) -> &GeometricSet {
            match self {
                GeometricSetAny::GeometricSet(x) => x.as_ref(),
                GeometricSetAny::GeometricCurveSet(x) => (**x).as_ref(),
            }
        }
    }
    impl AsRef<GeometricRepresentationItem> for GeometricSetAny {
        fn as_ref(&self) -> &GeometricRepresentationItem {
            match self {
                GeometricSetAny::GeometricSet(x) => AsRef::<GeometricSet>::as_ref(x).as_ref(),
                GeometricSetAny::GeometricCurveSet(x) => {
                    AsRef::<GeometricSet>::as_ref(x.as_ref()).as_ref()
                }
            }
        }
    }
    #[derive(
        Debug, Clone, PartialEq, :: derive_new :: new, Holder, AsRef, AsMut, Deref, DerefMut,
    )]
    # [holder (table = Tables)]
    # [holder (field = geometrically_bounded_surface_shape_representation)]
    #[holder(generate_deserialize)]
    pub struct GeometricallyBoundedSurfaceShapeRepresentation {
        #[as_ref]
        #[as_mut]
        #[deref]
        #[deref_mut]
        #[holder(use_place_holder)]
        pub shape_representation: ShapeRepresentation,
    }
    #[derive(
        Debug, Clone, PartialEq, :: derive_new :: new, Holder, AsRef, AsMut, Deref, DerefMut,
    )]
    # [holder (table = Tables)]
    # [holder (field = geometrically_bounded_wireframe_shape_representation)]
    #[holder(generate_deserialize)]
    pub struct GeometricallyBoundedWireframeShapeRepresentation {
        #[as_ref]
        #[as_mut]
        #[deref]
        #[deref_mut]
        #[holder(use_place_holder)]
        pub shape_representation: ShapeRepresentation,
    }
    #[derive(
        Debug, Clone, PartialEq, :: derive_new :: new, Holder, AsRef, AsMut, Deref, DerefMut,
    )]
    # [holder (table = Tables)]
    # [holder (field = global_uncertainty_assigned_context)]
    #[holder(generate_deserialize)]
    pub struct GlobalUncertaintyAssignedContext {
        #[as_ref]
        #[as_mut]
        #[deref]
        #[deref_mut]
        #[holder(use_place_holder)]
        pub representation_context: RepresentationContext,
        #[holder(use_place_holder)]
        pub uncertainty: Vec<UncertaintyMeasureWithUnit>,
    }
    #[derive(
        Debug, Clone, PartialEq, :: derive_new :: new, Holder, AsRef, AsMut, Deref, DerefMut,
    )]
    # [holder (table = Tables)]
    # [holder (field = global_unit_assigned_context)]
    #[holder(generate_deserialize)]
    pub struct GlobalUnitAssignedContext {
        #[as_ref]
        #[as_mut]
        #[deref]
        #[deref_mut]
        #[holder(use_place_holder)]
        pub representation_context: RepresentationContext,
        #[holder(use_place_holder)]
        pub units: Vec<Unit>,
    }
    #[derive(
        Debug, Clone, PartialEq, :: derive_new :: new, Holder, AsRef, AsMut, Deref, DerefMut,
    )]
    # [holder (table = Tables)]
    # [holder (field = hyperbola)]
    #[holder(generate_deserialize)]
    pub struct Hyperbola {
        #[as_ref]
        #[as_mut]
        #[deref]
        #[deref_mut]
        #[holder(use_place_holder)]
        pub conic: Conic,
        #[holder(use_place_holder)]
        pub semi_axis: PositiveLengthMeasure,
        #[holder(use_place_holder)]
        pub semi_imag_axis: PositiveLengthMeasure,
    }
    #[derive(
        Debug, Clone, PartialEq, :: derive_new :: new, Holder, AsRef, AsMut, Deref, DerefMut,
    )]
    # [holder (table = Tables)]
    # [holder (field = intersection_curve)]
    #[holder(generate_deserialize)]
    pub struct IntersectionCurve {
        #[as_ref]
        #[as_mut]
        #[deref]
        #[deref_mut]
        #[holder(use_place_holder)]
        pub surface_curve: SurfaceCurve,
    }
    #[derive(Debug, Clone, PartialEq, :: derive_new :: new, Holder)]
    # [holder (table = Tables)]
    # [holder (field = item_defined_transformation)]
    #[holder(generate_deserialize)]
    pub struct ItemDefinedTransformation {
        #[holder(use_place_holder)]
        pub name: Label,
        #[holder(use_place_holder)]
        pub description: Text,
        #[holder(use_place_holder)]
        pub transform_item_1: RepresentationItemAny,
        #[holder(use_place_holder)]
        pub transform_item_2: RepresentationItemAny,
    }
    #[derive(
        Debug, Clone, PartialEq, :: derive_new :: new, Holder, AsRef, AsMut, Deref, DerefMut,
    )]
    # [holder (table = Tables)]
    # [holder (field = length_measure_with_unit)]
    #[holder(generate_deserialize)]
    pub struct LengthMeasureWithUnit {
        #[as_ref]
        #[as_mut]
        #[deref]
        #[deref_mut]
        #[holder(use_place_holder)]
        pub measure_with_unit: MeasureWithUnit,
    }
    #[derive(
        Debug, Clone, PartialEq, :: derive_new :: new, Holder, AsRef, AsMut, Deref, DerefMut,
    )]
    # [holder (table = Tables)]
    # [holder (field = length_unit)]
    #[holder(generate_deserialize)]
    pub struct LengthUnit {
        #[as_ref]
        #[as_mut]
        #[deref]
        #[deref_mut]
        #[holder(use_place_holder)]
        pub named_unit: NamedUnit,
    }
    #[derive(
        Debug, Clone, PartialEq, :: derive_new :: new, Holder, AsRef, AsMut, Deref, DerefMut,
    )]
    # [holder (table = Tables)]
    # [holder (field = line)]
    #[holder(generate_deserialize)]
    pub struct Line {
        #[as_ref]
        #[as_mut]
        #[deref]
        #[deref_mut]
        #[holder(use_place_holder)]
        pub curve: Curve,
        #[holder(use_place_holder)]
        pub pnt: CartesianPoint,
        #[holder(use_place_holder)]
        pub dir: Vector,
    }
    #[derive(Debug, Clone, PartialEq, :: derive_new :: new, Holder)]
    # [holder (table = Tables)]
    # [holder (field = local_time)]
    #[holder(generate_deserialize)]
    pub struct LocalTime {
        #[holder(use_place_holder)]
        pub hour_component: HourInDay,
        #[holder(use_place_holder)]
        pub minute_component: Option<MinuteInHour>,
        #[holder(use_place_holder)]
        pub second_component: Option<SecondInMinute>,
        #[holder(use_place_holder)]
        pub zone: CoordinatedUniversalTimeOffset,
    }
    #[derive(
        Debug, Clone, PartialEq, :: derive_new :: new, Holder, AsRef, AsMut, Deref, DerefMut,
    )]
    # [holder (table = Tables)]
    # [holder (field = r#loop)]
    #[holder(generate_deserialize)]
    pub struct Loop {
        #[as_ref]
        #[as_mut]
        #[deref]
        #[deref_mut]
        #[holder(use_place_holder)]
        pub topological_representation_item: TopologicalRepresentationItem,
    }
    #[derive(Debug, Clone, PartialEq, Holder)]
    # [holder (table = Tables)]
    #[holder(generate_deserialize)]
    pub enum LoopAny {
        #[holder(use_place_holder)]
        # [holder (field = r#loop)]
        Loop(Box<Loop>),
        #[holder(use_place_holder)]
        # [holder (field = edge_loop)]
        EdgeLoop(Box<EdgeLoop>),
        #[holder(use_place_holder)]
        # [holder (field = poly_loop)]
        PolyLoop(Box<PolyLoop>),
        #[holder(use_place_holder)]
        # [holder (field = vertex_loop)]
        VertexLoop(Box<VertexLoop>),
    }
    impl Into<LoopAny> for Loop {
        fn into(self) -> LoopAny {
            LoopAny::Loop(Box::new(self))
        }
    }
    impl Into<LoopAny> for EdgeLoop {
        fn into(self) -> LoopAny {
            LoopAny::EdgeLoop(Box::new(self.into()))
        }
    }
    impl Into<LoopAny> for PolyLoop {
        fn into(self) -> LoopAny {
            LoopAny::PolyLoop(Box::new(self.into()))
        }
    }
    impl Into<LoopAny> for VertexLoop {
        fn into(self) -> LoopAny {
            LoopAny::VertexLoop(Box::new(self.into()))
        }
    }
    impl AsRef<Loop> for LoopAny {
        fn as_ref(&self) -> &Loop {
            match self {
                LoopAny::Loop(x) => x.as_ref(),
                LoopAny::EdgeLoop(x) => (**x).as_ref(),
                LoopAny::PolyLoop(x) => (**x).as_ref(),
                LoopAny::VertexLoop(x) => (**x).as_ref(),
            }
        }
    }
    impl AsRef<TopologicalRepresentationItem> for LoopAny {
        fn as_ref(&self) -> &TopologicalRepresentationItem {
            match self {
                LoopAny::Loop(x) => AsRef::<Loop>::as_ref(x).as_ref(),
                LoopAny::EdgeLoop(x) => AsRef::<Loop>::as_ref(x.as_ref()).as_ref(),
                LoopAny::PolyLoop(x) => AsRef::<Loop>::as_ref(x.as_ref()).as_ref(),
                LoopAny::VertexLoop(x) => AsRef::<Loop>::as_ref(x.as_ref()).as_ref(),
            }
        }
    }
    #[derive(
        Debug, Clone, PartialEq, :: derive_new :: new, Holder, AsRef, AsMut, Deref, DerefMut,
    )]
    # [holder (table = Tables)]
    # [holder (field = lot_effectivity)]
    #[holder(generate_deserialize)]
    pub struct LotEffectivity {
        #[as_ref]
        #[as_mut]
        #[deref]
        #[deref_mut]
        #[holder(use_place_holder)]
        pub effectivity: Effectivity,
        #[holder(use_place_holder)]
        pub effectivity_lot_id: Identifier,
        #[holder(use_place_holder)]
        pub effectivity_lot_size: MeasureWithUnitAny,
    }
    #[derive(
        Debug, Clone, PartialEq, :: derive_new :: new, Holder, AsRef, AsMut, Deref, DerefMut,
    )]
    # [holder (table = Tables)]
    # [holder (field = manifold_solid_brep)]
    #[holder(generate_deserialize)]
    pub struct ManifoldSolidBrep {
        #[as_ref]
        #[as_mut]
        #[deref]
        #[deref_mut]
        #[holder(use_place_holder)]
        pub solid_model: SolidModel,
        #[holder(use_place_holder)]
        pub outer: ClosedShellAny,
    }
    #[derive(Debug, Clone, PartialEq, Holder)]
    # [holder (table = Tables)]
    #[holder(generate_deserialize)]
    pub enum ManifoldSolidBrepAny {
        #[holder(use_place_holder)]
        # [holder (field = manifold_solid_brep)]
        ManifoldSolidBrep(Box<ManifoldSolidBrep>),
        #[holder(use_place_holder)]
        # [holder (field = brep_with_voids)]
        BrepWithVoids(Box<BrepWithVoids>),
        #[holder(use_place_holder)]
        # [holder (field = faceted_brep)]
        FacetedBrep(Box<FacetedBrep>),
    }
    impl Into<ManifoldSolidBrepAny> for ManifoldSolidBrep {
        fn into(self) -> ManifoldSolidBrepAny {
            ManifoldSolidBrepAny::ManifoldSolidBrep(Box::new(self))
        }
    }
    impl Into<ManifoldSolidBrepAny> for BrepWithVoids {
        fn into(self) -> ManifoldSolidBrepAny {
            ManifoldSolidBrepAny::BrepWithVoids(Box::new(self.into()))
        }
    }
    impl Into<ManifoldSolidBrepAny> for FacetedBrep {
        fn into(self) -> ManifoldSolidBrepAny {
            ManifoldSolidBrepAny::FacetedBrep(Box::new(self.into()))
        }
    }
    impl AsRef<ManifoldSolidBrep> for ManifoldSolidBrepAny {
        fn as_ref(&self) -> &ManifoldSolidBrep {
            match self {
                ManifoldSolidBrepAny::ManifoldSolidBrep(x) => x.as_ref(),
                ManifoldSolidBrepAny::BrepWithVoids(x) => (**x).as_ref(),
                ManifoldSolidBrepAny::FacetedBrep(x) => (**x).as_ref(),
            }
        }
    }
    impl AsRef<SolidModel> for ManifoldSolidBrepAny {
        fn as_ref(&self) -> &SolidModel {
            match self {
                ManifoldSolidBrepAny::ManifoldSolidBrep(x) => {
                    AsRef::<ManifoldSolidBrep>::as_ref(x).as_ref()
                }
                ManifoldSolidBrepAny::BrepWithVoids(x) => {
                    AsRef::<ManifoldSolidBrep>::as_ref(x.as_ref()).as_ref()
                }
                ManifoldSolidBrepAny::FacetedBrep(x) => {
                    AsRef::<ManifoldSolidBrep>::as_ref(x.as_ref()).as_ref()
                }
            }
        }
    }
    #[derive(
        Debug, Clone, PartialEq, :: derive_new :: new, Holder, AsRef, AsMut, Deref, DerefMut,
    )]
    # [holder (table = Tables)]
    # [holder (field = manifold_surface_shape_representation)]
    #[holder(generate_deserialize)]
    pub struct ManifoldSurfaceShapeRepresentation {
        #[as_ref]
        #[as_mut]
        #[deref]
        #[deref_mut]
        #[holder(use_place_holder)]
        pub shape_representation: ShapeRepresentation,
    }
    #[derive(
        Debug, Clone, PartialEq, :: derive_new :: new, Holder, AsRef, AsMut, Deref, DerefMut,
    )]
    # [holder (table = Tables)]
    # [holder (field = mapped_item)]
    #[holder(generate_deserialize)]
    pub struct MappedItem {
        #[as_ref]
        #[as_mut]
        #[deref]
        #[deref_mut]
        #[holder(use_place_holder)]
        pub representation_item: RepresentationItem,
        #[holder(use_place_holder)]
        pub mapping_source: RepresentationMap,
        #[holder(use_place_holder)]
        pub mapping_target: RepresentationItemAny,
    }
    #[derive(
        Debug, Clone, PartialEq, :: derive_new :: new, Holder, AsRef, AsMut, Deref, DerefMut,
    )]
    # [holder (table = Tables)]
    # [holder (field = mass_measure_with_unit)]
    #[holder(generate_deserialize)]
    pub struct MassMeasureWithUnit {
        #[as_ref]
        #[as_mut]
        #[deref]
        #[deref_mut]
        #[holder(use_place_holder)]
        pub measure_with_unit: MeasureWithUnit,
    }
    #[derive(
        Debug, Clone, PartialEq, :: derive_new :: new, Holder, AsRef, AsMut, Deref, DerefMut,
    )]
    # [holder (table = Tables)]
    # [holder (field = mass_unit)]
    #[holder(generate_deserialize)]
    pub struct MassUnit {
        #[as_ref]
        #[as_mut]
        #[deref]
        #[deref_mut]
        #[holder(use_place_holder)]
        pub named_unit: NamedUnit,
    }
    #[derive(Debug, Clone, PartialEq, :: derive_new :: new, Holder)]
    # [holder (table = Tables)]
    # [holder (field = measure_with_unit)]
    #[holder(generate_deserialize)]
    pub struct MeasureWithUnit {
        #[holder(use_place_holder)]
        pub value_component: MeasureValue,
        #[holder(use_place_holder)]
        pub unit_component: Unit,
    }
    #[derive(Debug, Clone, PartialEq, Holder)]
    # [holder (table = Tables)]
    #[holder(generate_deserialize)]
    pub enum MeasureWithUnitAny {
        #[holder(use_place_holder)]
        # [holder (field = measure_with_unit)]
        MeasureWithUnit(Box<MeasureWithUnit>),
        #[holder(use_place_holder)]
        # [holder (field = area_measure_with_unit)]
        AreaMeasureWithUnit(Box<AreaMeasureWithUnit>),
        #[holder(use_place_holder)]
        # [holder (field = length_measure_with_unit)]
        LengthMeasureWithUnit(Box<LengthMeasureWithUnit>),
        #[holder(use_place_holder)]
        # [holder (field = mass_measure_with_unit)]
        MassMeasureWithUnit(Box<MassMeasureWithUnit>),
        #[holder(use_place_holder)]
        # [holder (field = plane_angle_measure_with_unit)]
        PlaneAngleMeasureWithUnit(Box<PlaneAngleMeasureWithUnit>),
        #[holder(use_place_holder)]
        # [holder (field = solid_angle_measure_with_unit)]
        SolidAngleMeasureWithUnit(Box<SolidAngleMeasureWithUnit>),
        #[holder(use_place_holder)]
        # [holder (field = uncertainty_measure_with_unit)]
        UncertaintyMeasureWithUnit(Box<UncertaintyMeasureWithUnit>),
        #[holder(use_place_holder)]
        # [holder (field = volume_measure_with_unit)]
        VolumeMeasureWithUnit(Box<VolumeMeasureWithUnit>),
    }
    impl Into<MeasureWithUnitAny> for MeasureWithUnit {
        fn into(self) -> MeasureWithUnitAny {
            MeasureWithUnitAny::MeasureWithUnit(Box::new(self))
        }
    }
    impl Into<MeasureWithUnitAny> for AreaMeasureWithUnit {
        fn into(self) -> MeasureWithUnitAny {
            MeasureWithUnitAny::AreaMeasureWithUnit(Box::new(self.into()))
        }
    }
    impl Into<MeasureWithUnitAny> for LengthMeasureWithUnit {
        fn into(self) -> MeasureWithUnitAny {
            MeasureWithUnitAny::LengthMeasureWithUnit(Box::new(self.into()))
        }
    }
    impl Into<MeasureWithUnitAny> for MassMeasureWithUnit {
        fn into(self) -> MeasureWithUnitAny {
            MeasureWithUnitAny::MassMeasureWithUnit(Box::new(self.into()))
        }
    }
    impl Into<MeasureWithUnitAny> for PlaneAngleMeasureWithUnit {
        fn into(self) -> MeasureWithUnitAny {
            MeasureWithUnitAny::PlaneAngleMeasureWithUnit(Box::new(self.into()))
        }
    }
    impl Into<MeasureWithUnitAny> for SolidAngleMeasureWithUnit {
        fn into(self) -> MeasureWithUnitAny {
            MeasureWithUnitAny::SolidAngleMeasureWithUnit(Box::new(self.into()))
        }
    }
    impl Into<MeasureWithUnitAny> for UncertaintyMeasureWithUnit {
        fn into(self) -> MeasureWithUnitAny {
            MeasureWithUnitAny::UncertaintyMeasureWithUnit(Box::new(self.into()))
        }
    }
    impl Into<MeasureWithUnitAny> for VolumeMeasureWithUnit {
        fn into(self) -> MeasureWithUnitAny {
            MeasureWithUnitAny::VolumeMeasureWithUnit(Box::new(self.into()))
        }
    }
    impl AsRef<MeasureWithUnit> for MeasureWithUnitAny {
        fn as_ref(&self) -> &MeasureWithUnit {
            match self {
                MeasureWithUnitAny::MeasureWithUnit(x) => x.as_ref(),
                MeasureWithUnitAny::AreaMeasureWithUnit(x) => (**x).as_ref(),
                MeasureWithUnitAny::LengthMeasureWithUnit(x) => (**x).as_ref(),
                MeasureWithUnitAny::MassMeasureWithUnit(x) => (**x).as_ref(),
                MeasureWithUnitAny::PlaneAngleMeasureWithUnit(x) => (**x).as_ref(),
                MeasureWithUnitAny::SolidAngleMeasureWithUnit(x) => (**x).as_ref(),
                MeasureWithUnitAny::UncertaintyMeasureWithUnit(x) => (**x).as_ref(),
                MeasureWithUnitAny::VolumeMeasureWithUnit(x) => (**x).as_ref(),
            }
        }
    }
    #[derive(
        Debug, Clone, PartialEq, :: derive_new :: new, Holder, AsRef, AsMut, Deref, DerefMut,
    )]
    # [holder (table = Tables)]
    # [holder (field = mechanical_context)]
    #[holder(generate_deserialize)]
    pub struct MechanicalContext {
        #[as_ref]
        #[as_mut]
        #[deref]
        #[deref_mut]
        #[holder(use_place_holder)]
        pub product_context: ProductContext,
    }
    #[derive(Debug, Clone, PartialEq, :: derive_new :: new, Holder)]
    # [holder (table = Tables)]
    # [holder (field = named_unit)]
    #[holder(generate_deserialize)]
    pub struct NamedUnit {
        #[holder(use_place_holder)]
        pub dimensions: DimensionalExponents,
    }
    #[derive(Debug, Clone, PartialEq, Holder)]
    # [holder (table = Tables)]
    #[holder(generate_deserialize)]
    pub enum NamedUnitAny {
        #[holder(use_place_holder)]
        # [holder (field = named_unit)]
        NamedUnit(Box<NamedUnit>),
        #[holder(use_place_holder)]
        # [holder (field = area_unit)]
        AreaUnit(Box<AreaUnit>),
        #[holder(use_place_holder)]
        # [holder (field = context_dependent_unit)]
        ContextDependentUnit(Box<ContextDependentUnit>),
        #[holder(use_place_holder)]
        # [holder (field = conversion_based_unit)]
        ConversionBasedUnit(Box<ConversionBasedUnit>),
        #[holder(use_place_holder)]
        # [holder (field = length_unit)]
        LengthUnit(Box<LengthUnit>),
        #[holder(use_place_holder)]
        # [holder (field = mass_unit)]
        MassUnit(Box<MassUnit>),
        #[holder(use_place_holder)]
        # [holder (field = plane_angle_unit)]
        PlaneAngleUnit(Box<PlaneAngleUnit>),
        #[holder(use_place_holder)]
        # [holder (field = si_unit)]
        SiUnit(Box<SiUnit>),
        #[holder(use_place_holder)]
        # [holder (field = solid_angle_unit)]
        SolidAngleUnit(Box<SolidAngleUnit>),
        #[holder(use_place_holder)]
        # [holder (field = volume_unit)]
        VolumeUnit(Box<VolumeUnit>),
    }
    impl Into<NamedUnitAny> for NamedUnit {
        fn into(self) -> NamedUnitAny {
            NamedUnitAny::NamedUnit(Box::new(self))
        }
    }
    impl Into<NamedUnitAny> for AreaUnit {
        fn into(self) -> NamedUnitAny {
            NamedUnitAny::AreaUnit(Box::new(self.into()))
        }
    }
    impl Into<NamedUnitAny> for ContextDependentUnit {
        fn into(self) -> NamedUnitAny {
            NamedUnitAny::ContextDependentUnit(Box::new(self.into()))
        }
    }
    impl Into<NamedUnitAny> for ConversionBasedUnit {
        fn into(self) -> NamedUnitAny {
            NamedUnitAny::ConversionBasedUnit(Box::new(self.into()))
        }
    }
    impl Into<NamedUnitAny> for LengthUnit {
        fn into(self) -> NamedUnitAny {
            NamedUnitAny::LengthUnit(Box::new(self.into()))
        }
    }
    impl Into<NamedUnitAny> for MassUnit {
        fn into(self) -> NamedUnitAny {
            NamedUnitAny::MassUnit(Box::new(self.into()))
        }
    }
    impl Into<NamedUnitAny> for PlaneAngleUnit {
        fn into(self) -> NamedUnitAny {
            NamedUnitAny::PlaneAngleUnit(Box::new(self.into()))
        }
    }
    impl Into<NamedUnitAny> for SiUnit {
        fn into(self) -> NamedUnitAny {
            NamedUnitAny::SiUnit(Box::new(self.into()))
        }
    }
    impl Into<NamedUnitAny> for SolidAngleUnit {
        fn into(self) -> NamedUnitAny {
            NamedUnitAny::SolidAngleUnit(Box::new(self.into()))
        }
    }
    impl Into<NamedUnitAny> for VolumeUnit {
        fn into(self) -> NamedUnitAny {
            NamedUnitAny::VolumeUnit(Box::new(self.into()))
        }
    }
    impl AsRef<NamedUnit> for NamedUnitAny {
        fn as_ref(&self) -> &NamedUnit {
            match self {
                NamedUnitAny::NamedUnit(x) => x.as_ref(),
                NamedUnitAny::AreaUnit(x) => (**x).as_ref(),
                NamedUnitAny::ContextDependentUnit(x) => (**x).as_ref(),
                NamedUnitAny::ConversionBasedUnit(x) => (**x).as_ref(),
                NamedUnitAny::LengthUnit(x) => (**x).as_ref(),
                NamedUnitAny::MassUnit(x) => (**x).as_ref(),
                NamedUnitAny::PlaneAngleUnit(x) => (**x).as_ref(),
                NamedUnitAny::SiUnit(x) => (**x).as_ref(),
                NamedUnitAny::SolidAngleUnit(x) => (**x).as_ref(),
                NamedUnitAny::VolumeUnit(x) => (**x).as_ref(),
            }
        }
    }
    #[derive(
        Debug, Clone, PartialEq, :: derive_new :: new, Holder, AsRef, AsMut, Deref, DerefMut,
    )]
    # [holder (table = Tables)]
    # [holder (field = next_assembly_usage_occurrence)]
    #[holder(generate_deserialize)]
    pub struct NextAssemblyUsageOccurrence {
        #[as_ref]
        #[as_mut]
        #[deref]
        #[deref_mut]
        #[holder(use_place_holder)]
        pub assembly_component_usage: AssemblyComponentUsage,
    }
    #[derive(
        Debug, Clone, PartialEq, :: derive_new :: new, Holder, AsRef, AsMut, Deref, DerefMut,
    )]
    # [holder (table = Tables)]
    # [holder (field = offset_curve_3d)]
    #[holder(generate_deserialize)]
    pub struct OffsetCurve3D {
        #[as_ref]
        #[as_mut]
        #[deref]
        #[deref_mut]
        #[holder(use_place_holder)]
        pub curve: Curve,
        #[holder(use_place_holder)]
        pub basis_curve: CurveAny,
        #[holder(use_place_holder)]
        pub distance: LengthMeasure,
        pub self_intersect: Logical,
        #[holder(use_place_holder)]
        pub ref_direction: Direction,
    }
    #[derive(
        Debug, Clone, PartialEq, :: derive_new :: new, Holder, AsRef, AsMut, Deref, DerefMut,
    )]
    # [holder (table = Tables)]
    # [holder (field = offset_surface)]
    #[holder(generate_deserialize)]
    pub struct OffsetSurface {
        #[as_ref]
        #[as_mut]
        #[deref]
        #[deref_mut]
        #[holder(use_place_holder)]
        pub surface: Surface,
        #[holder(use_place_holder)]
        pub basis_surface: SurfaceAny,
        #[holder(use_place_holder)]
        pub distance: LengthMeasure,
        pub self_intersect: Logical,
    }
    #[derive(
        Debug, Clone, PartialEq, :: derive_new :: new, Holder, AsRef, AsMut, Deref, DerefMut,
    )]
    # [holder (table = Tables)]
    # [holder (field = open_shell)]
    #[holder(generate_deserialize)]
    pub struct OpenShell {
        #[as_ref]
        #[as_mut]
        #[deref]
        #[deref_mut]
        #[holder(use_place_holder)]
        pub connected_face_set: ConnectedFaceSet,
    }
    #[derive(Debug, Clone, PartialEq, Holder)]
    # [holder (table = Tables)]
    #[holder(generate_deserialize)]
    pub enum OpenShellAny {
        #[holder(use_place_holder)]
        # [holder (field = open_shell)]
        OpenShell(Box<OpenShell>),
        #[holder(use_place_holder)]
        # [holder (field = oriented_open_shell)]
        OrientedOpenShell(Box<OrientedOpenShell>),
    }
    impl Into<OpenShellAny> for OpenShell {
        fn into(self) -> OpenShellAny {
            OpenShellAny::OpenShell(Box::new(self))
        }
    }
    impl Into<OpenShellAny> for OrientedOpenShell {
        fn into(self) -> OpenShellAny {
            OpenShellAny::OrientedOpenShell(Box::new(self.into()))
        }
    }
    impl AsRef<OpenShell> for OpenShellAny {
        fn as_ref(&self) -> &OpenShell {
            match self {
                OpenShellAny::OpenShell(x) => x.as_ref(),
                OpenShellAny::OrientedOpenShell(x) => (**x).as_ref(),
            }
        }
    }
    impl AsRef<ConnectedFaceSet> for OpenShellAny {
        fn as_ref(&self) -> &ConnectedFaceSet {
            match self {
                OpenShellAny::OpenShell(x) => AsRef::<OpenShell>::as_ref(x).as_ref(),
                OpenShellAny::OrientedOpenShell(x) => {
                    AsRef::<OpenShell>::as_ref(x.as_ref()).as_ref()
                }
            }
        }
    }
    #[derive(
        Debug, Clone, PartialEq, :: derive_new :: new, Holder, AsRef, AsMut, Deref, DerefMut,
    )]
    # [holder (table = Tables)]
    # [holder (field = ordinal_date)]
    #[holder(generate_deserialize)]
    pub struct OrdinalDate {
        #[as_ref]
        #[as_mut]
        #[deref]
        #[deref_mut]
        #[holder(use_place_holder)]
        pub date: Date,
        #[holder(use_place_holder)]
        pub day_component: DayInYearNumber,
    }
    #[derive(Debug, Clone, PartialEq, :: derive_new :: new, Holder)]
    # [holder (table = Tables)]
    # [holder (field = organization)]
    #[holder(generate_deserialize)]
    pub struct Organization {
        #[holder(use_place_holder)]
        pub id: Option<Identifier>,
        #[holder(use_place_holder)]
        pub name: Label,
        #[holder(use_place_holder)]
        pub description: Text,
    }
    #[derive(Debug, Clone, PartialEq, :: derive_new :: new, Holder)]
    # [holder (table = Tables)]
    # [holder (field = organization_relationship)]
    #[holder(generate_deserialize)]
    pub struct OrganizationRelationship {
        #[holder(use_place_holder)]
        pub name: Label,
        #[holder(use_place_holder)]
        pub description: Text,
        #[holder(use_place_holder)]
        pub relating_organization: Organization,
        #[holder(use_place_holder)]
        pub related_organization: Organization,
    }
    #[derive(
        Debug, Clone, PartialEq, :: derive_new :: new, Holder, AsRef, AsMut, Deref, DerefMut,
    )]
    # [holder (table = Tables)]
    # [holder (field = organizational_address)]
    #[holder(generate_deserialize)]
    pub struct OrganizationalAddress {
        #[as_ref]
        #[as_mut]
        #[deref]
        #[deref_mut]
        #[holder(use_place_holder)]
        pub address: Address,
        #[holder(use_place_holder)]
        pub organizations: Vec<Organization>,
        #[holder(use_place_holder)]
        pub description: Text,
    }
    #[derive(Debug, Clone, PartialEq, :: derive_new :: new, Holder)]
    # [holder (table = Tables)]
    # [holder (field = organizational_project)]
    #[holder(generate_deserialize)]
    pub struct OrganizationalProject {
        #[holder(use_place_holder)]
        pub name: Label,
        #[holder(use_place_holder)]
        pub description: Text,
        #[holder(use_place_holder)]
        pub responsible_organizations: Vec<Organization>,
    }
    #[derive(
        Debug, Clone, PartialEq, :: derive_new :: new, Holder, AsRef, AsMut, Deref, DerefMut,
    )]
    # [holder (table = Tables)]
    # [holder (field = oriented_closed_shell)]
    #[holder(generate_deserialize)]
    pub struct OrientedClosedShell {
        #[as_ref]
        #[as_mut]
        #[deref]
        #[deref_mut]
        #[holder(use_place_holder)]
        pub closed_shell: ClosedShell,
        #[holder(use_place_holder)]
        pub closed_shell_element: ClosedShellAny,
        pub orientation: bool,
    }
    #[derive(
        Debug, Clone, PartialEq, :: derive_new :: new, Holder, AsRef, AsMut, Deref, DerefMut,
    )]
    # [holder (table = Tables)]
    # [holder (field = oriented_edge)]
    #[holder(generate_deserialize)]
    pub struct OrientedEdge {
        #[as_ref]
        #[as_mut]
        #[deref]
        #[deref_mut]
        #[holder(use_place_holder)]
        pub edge: Edge,
        #[holder(use_place_holder)]
        pub edge_element: EdgeAny,
        pub orientation: bool,
    }
    #[derive(
        Debug, Clone, PartialEq, :: derive_new :: new, Holder, AsRef, AsMut, Deref, DerefMut,
    )]
    # [holder (table = Tables)]
    # [holder (field = oriented_face)]
    #[holder(generate_deserialize)]
    pub struct OrientedFace {
        #[as_ref]
        #[as_mut]
        #[deref]
        #[deref_mut]
        #[holder(use_place_holder)]
        pub face: Face,
        #[holder(use_place_holder)]
        pub face_element: FaceAny,
        pub orientation: bool,
    }
    #[derive(
        Debug, Clone, PartialEq, :: derive_new :: new, Holder, AsRef, AsMut, Deref, DerefMut,
    )]
    # [holder (table = Tables)]
    # [holder (field = oriented_open_shell)]
    #[holder(generate_deserialize)]
    pub struct OrientedOpenShell {
        #[as_ref]
        #[as_mut]
        #[deref]
        #[deref_mut]
        #[holder(use_place_holder)]
        pub open_shell: OpenShell,
        #[holder(use_place_holder)]
        pub open_shell_element: OpenShellAny,
        pub orientation: bool,
    }
    #[derive(
        Debug, Clone, PartialEq, :: derive_new :: new, Holder, AsRef, AsMut, Deref, DerefMut,
    )]
    # [holder (table = Tables)]
    # [holder (field = oriented_path)]
    #[holder(generate_deserialize)]
    pub struct OrientedPath {
        #[as_ref]
        #[as_mut]
        #[deref]
        #[deref_mut]
        #[holder(use_place_holder)]
        pub path: Path,
        #[holder(use_place_holder)]
        pub path_element: PathAny,
        pub orientation: bool,
    }
    #[derive(
        Debug, Clone, PartialEq, :: derive_new :: new, Holder, AsRef, AsMut, Deref, DerefMut,
    )]
    # [holder (table = Tables)]
    # [holder (field = outer_boundary_curve)]
    #[holder(generate_deserialize)]
    pub struct OuterBoundaryCurve {
        #[as_ref]
        #[as_mut]
        #[deref]
        #[deref_mut]
        #[holder(use_place_holder)]
        pub boundary_curve: BoundaryCurve,
    }
    #[derive(
        Debug, Clone, PartialEq, :: derive_new :: new, Holder, AsRef, AsMut, Deref, DerefMut,
    )]
    # [holder (table = Tables)]
    # [holder (field = parabola)]
    #[holder(generate_deserialize)]
    pub struct Parabola {
        #[as_ref]
        #[as_mut]
        #[deref]
        #[deref_mut]
        #[holder(use_place_holder)]
        pub conic: Conic,
        #[holder(use_place_holder)]
        pub focal_dist: LengthMeasure,
    }
    #[derive(
        Debug, Clone, PartialEq, :: derive_new :: new, Holder, AsRef, AsMut, Deref, DerefMut,
    )]
    # [holder (table = Tables)]
    # [holder (field = parametric_representation_context)]
    #[holder(generate_deserialize)]
    pub struct ParametricRepresentationContext {
        #[as_ref]
        #[as_mut]
        #[deref]
        #[deref_mut]
        #[holder(use_place_holder)]
        pub representation_context: RepresentationContext,
    }
    #[derive(
        Debug, Clone, PartialEq, :: derive_new :: new, Holder, AsRef, AsMut, Deref, DerefMut,
    )]
    # [holder (table = Tables)]
    # [holder (field = path)]
    #[holder(generate_deserialize)]
    pub struct Path {
        #[as_ref]
        #[as_mut]
        #[deref]
        #[deref_mut]
        #[holder(use_place_holder)]
        pub topological_representation_item: TopologicalRepresentationItem,
        #[holder(use_place_holder)]
        pub edge_list: Vec<OrientedEdge>,
    }
    #[derive(Debug, Clone, PartialEq, Holder)]
    # [holder (table = Tables)]
    #[holder(generate_deserialize)]
    pub enum PathAny {
        #[holder(use_place_holder)]
        # [holder (field = path)]
        Path(Box<Path>),
        #[holder(use_place_holder)]
        # [holder (field = edge_loop)]
        EdgeLoop(Box<EdgeLoop>),
        #[holder(use_place_holder)]
        # [holder (field = oriented_path)]
        OrientedPath(Box<OrientedPath>),
    }
    impl Into<PathAny> for Path {
        fn into(self) -> PathAny {
            PathAny::Path(Box::new(self))
        }
    }
    impl Into<PathAny> for EdgeLoop {
        fn into(self) -> PathAny {
            PathAny::EdgeLoop(Box::new(self.into()))
        }
    }
    impl Into<PathAny> for OrientedPath {
        fn into(self) -> PathAny {
            PathAny::OrientedPath(Box::new(self.into()))
        }
    }
    impl AsRef<Path> for PathAny {
        fn as_ref(&self) -> &Path {
            match self {
                PathAny::Path(x) => x.as_ref(),
                PathAny::EdgeLoop(x) => (**x).as_ref(),
                PathAny::OrientedPath(x) => (**x).as_ref(),
            }
        }
    }
    impl AsRef<TopologicalRepresentationItem> for PathAny {
        fn as_ref(&self) -> &TopologicalRepresentationItem {
            match self {
                PathAny::Path(x) => AsRef::<Path>::as_ref(x).as_ref(),
                PathAny::EdgeLoop(x) => AsRef::<Path>::as_ref(x.as_ref()).as_ref(),
                PathAny::OrientedPath(x) => AsRef::<Path>::as_ref(x.as_ref()).as_ref(),
            }
        }
    }
    #[derive(
        Debug, Clone, PartialEq, :: derive_new :: new, Holder, AsRef, AsMut, Deref, DerefMut,
    )]
    # [holder (table = Tables)]
    # [holder (field = pcurve)]
    #[holder(generate_deserialize)]
    pub struct Pcurve {
        #[as_ref]
        #[as_mut]
        #[deref]
        #[deref_mut]
        #[holder(use_place_holder)]
        pub curve: Curve,
        #[holder(use_place_holder)]
        pub basis_surface: SurfaceAny,
        #[holder(use_place_holder)]
        pub reference_to_curve: DefinitionalRepresentation,
    }
    #[derive(Debug, Clone, PartialEq, Holder)]
    # [holder (table = Tables)]
    #[holder(generate_deserialize)]
    pub enum PcurveAny {
        #[holder(use_place_holder)]
        # [holder (field = pcurve)]
        Pcurve(Box<Pcurve>),
        #[holder(use_place_holder)]
        # [holder (field = bounded_pcurve)]
        BoundedPcurve(Box<BoundedPcurve>),
    }
    impl Into<PcurveAny> for Pcurve {
        fn into(self) -> PcurveAny {
            PcurveAny::Pcurve(Box::new(self))
        }
    }
    impl Into<PcurveAny> for BoundedPcurve {
        fn into(self) -> PcurveAny {
            PcurveAny::BoundedPcurve(Box::new(self.into()))
        }
    }
    impl AsRef<Pcurve> for PcurveAny {
        fn as_ref(&self) -> &Pcurve {
            match self {
                PcurveAny::Pcurve(x) => x.as_ref(),
                PcurveAny::BoundedPcurve(x) => (**x).as_ref(),
            }
        }
    }
    impl AsRef<Curve> for PcurveAny {
        fn as_ref(&self) -> &Curve {
            match self {
                PcurveAny::Pcurve(x) => AsRef::<Pcurve>::as_ref(x).as_ref(),
                PcurveAny::BoundedPcurve(x) => AsRef::<Pcurve>::as_ref(x.as_ref()).as_ref(),
            }
        }
    }
    #[derive(Debug, Clone, PartialEq, :: derive_new :: new, Holder)]
    # [holder (table = Tables)]
    # [holder (field = person)]
    #[holder(generate_deserialize)]
    pub struct Person {
        #[holder(use_place_holder)]
        pub id: Identifier,
        #[holder(use_place_holder)]
        pub last_name: Option<Label>,
        #[holder(use_place_holder)]
        pub first_name: Option<Label>,
        #[holder(use_place_holder)]
        pub middle_names: Option<Vec<Label>>,
        #[holder(use_place_holder)]
        pub prefix_titles: Option<Vec<Label>>,
        #[holder(use_place_holder)]
        pub suffix_titles: Option<Vec<Label>>,
    }
    #[derive(Debug, Clone, PartialEq, :: derive_new :: new, Holder)]
    # [holder (table = Tables)]
    # [holder (field = person_and_organization)]
    #[holder(generate_deserialize)]
    pub struct PersonAndOrganization {
        #[holder(use_place_holder)]
        pub the_person: Person,
        #[holder(use_place_holder)]
        pub the_organization: Organization,
    }
    #[derive(Debug, Clone, PartialEq, :: derive_new :: new, Holder)]
    # [holder (table = Tables)]
    # [holder (field = person_and_organization_assignment)]
    #[holder(generate_deserialize)]
    pub struct PersonAndOrganizationAssignment {
        #[holder(use_place_holder)]
        pub assigned_person_and_organization: PersonAndOrganization,
        #[holder(use_place_holder)]
        pub role: PersonAndOrganizationRole,
    }
    #[derive(Debug, Clone, PartialEq, Holder)]
    # [holder (table = Tables)]
    #[holder(generate_deserialize)]
    pub enum PersonAndOrganizationAssignmentAny {
        #[holder(use_place_holder)]
        # [holder (field = person_and_organization_assignment)]
        PersonAndOrganizationAssignment(Box<PersonAndOrganizationAssignment>),
        #[holder(use_place_holder)]
        # [holder (field = cc_design_person_and_organization_assignment)]
        CcDesignPersonAndOrganizationAssignment(Box<CcDesignPersonAndOrganizationAssignment>),
    }
    impl Into<PersonAndOrganizationAssignmentAny> for PersonAndOrganizationAssignment {
        fn into(self) -> PersonAndOrganizationAssignmentAny {
            PersonAndOrganizationAssignmentAny::PersonAndOrganizationAssignment(Box::new(self))
        }
    }
    impl Into<PersonAndOrganizationAssignmentAny> for CcDesignPersonAndOrganizationAssignment {
        fn into(self) -> PersonAndOrganizationAssignmentAny {
            PersonAndOrganizationAssignmentAny::CcDesignPersonAndOrganizationAssignment(Box::new(
                self.into(),
            ))
        }
    }
    impl AsRef<PersonAndOrganizationAssignment> for PersonAndOrganizationAssignmentAny {
        fn as_ref(&self) -> &PersonAndOrganizationAssignment {
            match self {
                PersonAndOrganizationAssignmentAny::PersonAndOrganizationAssignment(x) => {
                    x.as_ref()
                }
                PersonAndOrganizationAssignmentAny::CcDesignPersonAndOrganizationAssignment(x) => {
                    (**x).as_ref()
                }
            }
        }
    }
    #[derive(Debug, Clone, PartialEq, :: derive_new :: new, Holder)]
    # [holder (table = Tables)]
    # [holder (field = person_and_organization_role)]
    #[holder(generate_deserialize)]
    pub struct PersonAndOrganizationRole {
        #[holder(use_place_holder)]
        pub name: Label,
    }
    #[derive(
        Debug, Clone, PartialEq, :: derive_new :: new, Holder, AsRef, AsMut, Deref, DerefMut,
    )]
    # [holder (table = Tables)]
    # [holder (field = personal_address)]
    #[holder(generate_deserialize)]
    pub struct PersonalAddress {
        #[as_ref]
        #[as_mut]
        #[deref]
        #[deref_mut]
        #[holder(use_place_holder)]
        pub address: Address,
        #[holder(use_place_holder)]
        pub people: Vec<Person>,
        #[holder(use_place_holder)]
        pub description: Text,
    }
    #[derive(
        Debug, Clone, PartialEq, :: derive_new :: new, Holder, AsRef, AsMut, Deref, DerefMut,
    )]
    # [holder (table = Tables)]
    # [holder (field = placement)]
    #[holder(generate_deserialize)]
    pub struct Placement {
        #[as_ref]
        #[as_mut]
        #[deref]
        #[deref_mut]
        #[holder(use_place_holder)]
        pub geometric_representation_item: GeometricRepresentationItem,
        #[holder(use_place_holder)]
        pub location: CartesianPoint,
    }
    #[derive(Debug, Clone, PartialEq, Holder)]
    # [holder (table = Tables)]
    #[holder(generate_deserialize)]
    pub enum PlacementAny {
        #[holder(use_place_holder)]
        # [holder (field = placement)]
        Placement(Box<Placement>),
        #[holder(use_place_holder)]
        # [holder (field = axis1_placement)]
        Axis1Placement(Box<Axis1Placement>),
        #[holder(use_place_holder)]
        # [holder (field = axis2_placement_2d)]
        Axis2Placement2D(Box<Axis2Placement2D>),
        #[holder(use_place_holder)]
        # [holder (field = axis2_placement_3d)]
        Axis2Placement3D(Box<Axis2Placement3D>),
    }
    impl Into<PlacementAny> for Placement {
        fn into(self) -> PlacementAny {
            PlacementAny::Placement(Box::new(self))
        }
    }
    impl Into<PlacementAny> for Axis1Placement {
        fn into(self) -> PlacementAny {
            PlacementAny::Axis1Placement(Box::new(self.into()))
        }
    }
    impl Into<PlacementAny> for Axis2Placement2D {
        fn into(self) -> PlacementAny {
            PlacementAny::Axis2Placement2D(Box::new(self.into()))
        }
    }
    impl Into<PlacementAny> for Axis2Placement3D {
        fn into(self) -> PlacementAny {
            PlacementAny::Axis2Placement3D(Box::new(self.into()))
        }
    }
    impl AsRef<Placement> for PlacementAny {
        fn as_ref(&self) -> &Placement {
            match self {
                PlacementAny::Placement(x) => x.as_ref(),
                PlacementAny::Axis1Placement(x) => (**x).as_ref(),
                PlacementAny::Axis2Placement2D(x) => (**x).as_ref(),
                PlacementAny::Axis2Placement3D(x) => (**x).as_ref(),
            }
        }
    }
    impl AsRef<GeometricRepresentationItem> for PlacementAny {
        fn as_ref(&self) -> &GeometricRepresentationItem {
            match self {
                PlacementAny::Placement(x) => AsRef::<Placement>::as_ref(x).as_ref(),
                PlacementAny::Axis1Placement(x) => AsRef::<Placement>::as_ref(x.as_ref()).as_ref(),
                PlacementAny::Axis2Placement2D(x) => {
                    AsRef::<Placement>::as_ref(x.as_ref()).as_ref()
                }
                PlacementAny::Axis2Placement3D(x) => {
                    AsRef::<Placement>::as_ref(x.as_ref()).as_ref()
                }
            }
        }
    }
    #[derive(
        Debug, Clone, PartialEq, :: derive_new :: new, Holder, AsRef, AsMut, Deref, DerefMut,
    )]
    # [holder (table = Tables)]
    # [holder (field = plane)]
    #[holder(generate_deserialize)]
    pub struct Plane {
        #[as_ref]
        #[as_mut]
        #[deref]
        #[deref_mut]
        #[holder(use_place_holder)]
        pub elementary_surface: ElementarySurface,
    }
    #[derive(
        Debug, Clone, PartialEq, :: derive_new :: new, Holder, AsRef, AsMut, Deref, DerefMut,
    )]
    # [holder (table = Tables)]
    # [holder (field = plane_angle_measure_with_unit)]
    #[holder(generate_deserialize)]
    pub struct PlaneAngleMeasureWithUnit {
        #[as_ref]
        #[as_mut]
        #[deref]
        #[deref_mut]
        #[holder(use_place_holder)]
        pub measure_with_unit: MeasureWithUnit,
    }
    #[derive(
        Debug, Clone, PartialEq, :: derive_new :: new, Holder, AsRef, AsMut, Deref, DerefMut,
    )]
    # [holder (table = Tables)]
    # [holder (field = plane_angle_unit)]
    #[holder(generate_deserialize)]
    pub struct PlaneAngleUnit {
        #[as_ref]
        #[as_mut]
        #[deref]
        #[deref_mut]
        #[holder(use_place_holder)]
        pub named_unit: NamedUnit,
    }
    #[derive(
        Debug, Clone, PartialEq, :: derive_new :: new, Holder, AsRef, AsMut, Deref, DerefMut,
    )]
    # [holder (table = Tables)]
    # [holder (field = point)]
    #[holder(generate_deserialize)]
    pub struct Point {
        #[as_ref]
        #[as_mut]
        #[deref]
        #[deref_mut]
        #[holder(use_place_holder)]
        pub geometric_representation_item: GeometricRepresentationItem,
    }
    #[derive(Debug, Clone, PartialEq, Holder)]
    # [holder (table = Tables)]
    #[holder(generate_deserialize)]
    pub enum PointAny {
        #[holder(use_place_holder)]
        # [holder (field = point)]
        Point(Box<Point>),
        #[holder(use_place_holder)]
        # [holder (field = cartesian_point)]
        CartesianPoint(Box<CartesianPoint>),
        #[holder(use_place_holder)]
        # [holder (field = degenerate_pcurve)]
        DegeneratePcurve(Box<DegeneratePcurveAny>),
        #[holder(use_place_holder)]
        # [holder (field = point_on_curve)]
        PointOnCurve(Box<PointOnCurve>),
        #[holder(use_place_holder)]
        # [holder (field = point_on_surface)]
        PointOnSurface(Box<PointOnSurface>),
        #[holder(use_place_holder)]
        # [holder (field = point_replica)]
        PointReplica(Box<PointReplica>),
    }
    impl Into<PointAny> for Point {
        fn into(self) -> PointAny {
            PointAny::Point(Box::new(self))
        }
    }
    impl Into<PointAny> for CartesianPoint {
        fn into(self) -> PointAny {
            PointAny::CartesianPoint(Box::new(self.into()))
        }
    }
    impl Into<PointAny> for DegeneratePcurve {
        fn into(self) -> PointAny {
            PointAny::DegeneratePcurve(Box::new(self.into()))
        }
    }
    impl Into<PointAny> for PointOnCurve {
        fn into(self) -> PointAny {
            PointAny::PointOnCurve(Box::new(self.into()))
        }
    }
    impl Into<PointAny> for PointOnSurface {
        fn into(self) -> PointAny {
            PointAny::PointOnSurface(Box::new(self.into()))
        }
    }
    impl Into<PointAny> for PointReplica {
        fn into(self) -> PointAny {
            PointAny::PointReplica(Box::new(self.into()))
        }
    }
    impl AsRef<Point> for PointAny {
        fn as_ref(&self) -> &Point {
            match self {
                PointAny::Point(x) => x.as_ref(),
                PointAny::CartesianPoint(x) => (**x).as_ref(),
                PointAny::DegeneratePcurve(x) => (**x).as_ref(),
                PointAny::PointOnCurve(x) => (**x).as_ref(),
                PointAny::PointOnSurface(x) => (**x).as_ref(),
                PointAny::PointReplica(x) => (**x).as_ref(),
            }
        }
    }
    impl AsRef<GeometricRepresentationItem> for PointAny {
        fn as_ref(&self) -> &GeometricRepresentationItem {
            match self {
                PointAny::Point(x) => AsRef::<Point>::as_ref(x).as_ref(),
                PointAny::CartesianPoint(x) => AsRef::<Point>::as_ref(x.as_ref()).as_ref(),
                PointAny::DegeneratePcurve(x) => AsRef::<Point>::as_ref(x.as_ref()).as_ref(),
                PointAny::PointOnCurve(x) => AsRef::<Point>::as_ref(x.as_ref()).as_ref(),
                PointAny::PointOnSurface(x) => AsRef::<Point>::as_ref(x.as_ref()).as_ref(),
                PointAny::PointReplica(x) => AsRef::<Point>::as_ref(x.as_ref()).as_ref(),
            }
        }
    }
    #[derive(
        Debug, Clone, PartialEq, :: derive_new :: new, Holder, AsRef, AsMut, Deref, DerefMut,
    )]
    # [holder (table = Tables)]
    # [holder (field = point_on_curve)]
    #[holder(generate_deserialize)]
    pub struct PointOnCurve {
        #[as_ref]
        #[as_mut]
        #[deref]
        #[deref_mut]
        #[holder(use_place_holder)]
        pub point: Point,
        #[holder(use_place_holder)]
        pub basis_curve: CurveAny,
        #[holder(use_place_holder)]
        pub point_parameter: ParameterValue,
    }
    #[derive(
        Debug, Clone, PartialEq, :: derive_new :: new, Holder, AsRef, AsMut, Deref, DerefMut,
    )]
    # [holder (table = Tables)]
    # [holder (field = point_on_surface)]
    #[holder(generate_deserialize)]
    pub struct PointOnSurface {
        #[as_ref]
        #[as_mut]
        #[deref]
        #[deref_mut]
        #[holder(use_place_holder)]
        pub point: Point,
        #[holder(use_place_holder)]
        pub basis_surface: SurfaceAny,
        #[holder(use_place_holder)]
        pub point_parameter_u: ParameterValue,
        #[holder(use_place_holder)]
        pub point_parameter_v: ParameterValue,
    }
    #[derive(
        Debug, Clone, PartialEq, :: derive_new :: new, Holder, AsRef, AsMut, Deref, DerefMut,
    )]
    # [holder (table = Tables)]
    # [holder (field = point_replica)]
    #[holder(generate_deserialize)]
    pub struct PointReplica {
        #[as_ref]
        #[as_mut]
        #[deref]
        #[deref_mut]
        #[holder(use_place_holder)]
        pub point: Point,
        #[holder(use_place_holder)]
        pub parent_pt: PointAny,
        #[holder(use_place_holder)]
        pub transformation: CartesianTransformationOperatorAny,
    }
    #[derive(Debug, Clone, PartialEq, :: derive_new :: new, Holder, AsRef, AsMut)]
    # [holder (table = Tables)]
    # [holder (field = poly_loop)]
    #[holder(generate_deserialize)]
    pub struct PolyLoop {
        #[as_ref]
        #[as_mut]
        #[holder(use_place_holder)]
        pub r#loop: Loop,
        #[as_ref]
        #[as_mut]
        #[holder(use_place_holder)]
        pub geometric_representation_item: GeometricRepresentationItem,
        #[holder(use_place_holder)]
        pub polygon: Vec<CartesianPoint>,
    }
    #[derive(
        Debug, Clone, PartialEq, :: derive_new :: new, Holder, AsRef, AsMut, Deref, DerefMut,
    )]
    # [holder (table = Tables)]
    # [holder (field = polyline)]
    #[holder(generate_deserialize)]
    pub struct Polyline {
        #[as_ref]
        #[as_mut]
        #[deref]
        #[deref_mut]
        #[holder(use_place_holder)]
        pub bounded_curve: BoundedCurve,
        #[holder(use_place_holder)]
        pub points: Vec<CartesianPoint>,
    }
    #[derive(Debug, Clone, PartialEq, :: derive_new :: new, Holder)]
    # [holder (table = Tables)]
    # [holder (field = product)]
    #[holder(generate_deserialize)]
    pub struct Product {
        #[holder(use_place_holder)]
        pub id: Identifier,
        #[holder(use_place_holder)]
        pub name: Label,
        #[holder(use_place_holder)]
        pub description: Text,
        #[holder(use_place_holder)]
        pub frame_of_reference: Vec<ProductContextAny>,
    }
    #[derive(Debug, Clone, PartialEq, :: derive_new :: new, Holder)]
    # [holder (table = Tables)]
    # [holder (field = product_category)]
    #[holder(generate_deserialize)]
    pub struct ProductCategory {
        #[holder(use_place_holder)]
        pub name: Label,
        #[holder(use_place_holder)]
        pub description: Option<Text>,
    }
    #[derive(Debug, Clone, PartialEq, Holder)]
    # [holder (table = Tables)]
    #[holder(generate_deserialize)]
    pub enum ProductCategoryAny {
        #[holder(use_place_holder)]
        # [holder (field = product_category)]
        ProductCategory(Box<ProductCategory>),
        #[holder(use_place_holder)]
        # [holder (field = product_related_product_category)]
        ProductRelatedProductCategory(Box<ProductRelatedProductCategory>),
    }
    impl Into<ProductCategoryAny> for ProductCategory {
        fn into(self) -> ProductCategoryAny {
            ProductCategoryAny::ProductCategory(Box::new(self))
        }
    }
    impl Into<ProductCategoryAny> for ProductRelatedProductCategory {
        fn into(self) -> ProductCategoryAny {
            ProductCategoryAny::ProductRelatedProductCategory(Box::new(self.into()))
        }
    }
    impl AsRef<ProductCategory> for ProductCategoryAny {
        fn as_ref(&self) -> &ProductCategory {
            match self {
                ProductCategoryAny::ProductCategory(x) => x.as_ref(),
                ProductCategoryAny::ProductRelatedProductCategory(x) => (**x).as_ref(),
            }
        }
    }
    #[derive(Debug, Clone, PartialEq, :: derive_new :: new, Holder)]
    # [holder (table = Tables)]
    # [holder (field = product_category_relationship)]
    #[holder(generate_deserialize)]
    pub struct ProductCategoryRelationship {
        #[holder(use_place_holder)]
        pub name: Label,
        #[holder(use_place_holder)]
        pub description: Text,
        #[holder(use_place_holder)]
        pub category: ProductCategoryAny,
        #[holder(use_place_holder)]
        pub sub_category: ProductCategoryAny,
    }
    #[derive(Debug, Clone, PartialEq, :: derive_new :: new, Holder)]
    # [holder (table = Tables)]
    # [holder (field = product_concept)]
    #[holder(generate_deserialize)]
    pub struct ProductConcept {
        #[holder(use_place_holder)]
        pub id: Identifier,
        #[holder(use_place_holder)]
        pub name: Label,
        #[holder(use_place_holder)]
        pub description: Text,
        #[holder(use_place_holder)]
        pub market_context: ProductConceptContext,
    }
    #[derive(
        Debug, Clone, PartialEq, :: derive_new :: new, Holder, AsRef, AsMut, Deref, DerefMut,
    )]
    # [holder (table = Tables)]
    # [holder (field = product_concept_context)]
    #[holder(generate_deserialize)]
    pub struct ProductConceptContext {
        #[as_ref]
        #[as_mut]
        #[deref]
        #[deref_mut]
        #[holder(use_place_holder)]
        pub application_context_element: ApplicationContextElement,
        #[holder(use_place_holder)]
        pub market_segment_type: Label,
    }
    #[derive(
        Debug, Clone, PartialEq, :: derive_new :: new, Holder, AsRef, AsMut, Deref, DerefMut,
    )]
    # [holder (table = Tables)]
    # [holder (field = product_context)]
    #[holder(generate_deserialize)]
    pub struct ProductContext {
        #[as_ref]
        #[as_mut]
        #[deref]
        #[deref_mut]
        #[holder(use_place_holder)]
        pub application_context_element: ApplicationContextElement,
        #[holder(use_place_holder)]
        pub discipline_type: Label,
    }
    #[derive(Debug, Clone, PartialEq, Holder)]
    # [holder (table = Tables)]
    #[holder(generate_deserialize)]
    pub enum ProductContextAny {
        #[holder(use_place_holder)]
        # [holder (field = product_context)]
        ProductContext(Box<ProductContext>),
        #[holder(use_place_holder)]
        # [holder (field = mechanical_context)]
        MechanicalContext(Box<MechanicalContext>),
    }
    impl Into<ProductContextAny> for ProductContext {
        fn into(self) -> ProductContextAny {
            ProductContextAny::ProductContext(Box::new(self))
        }
    }
    impl Into<ProductContextAny> for MechanicalContext {
        fn into(self) -> ProductContextAny {
            ProductContextAny::MechanicalContext(Box::new(self.into()))
        }
    }
    impl AsRef<ProductContext> for ProductContextAny {
        fn as_ref(&self) -> &ProductContext {
            match self {
                ProductContextAny::ProductContext(x) => x.as_ref(),
                ProductContextAny::MechanicalContext(x) => (**x).as_ref(),
            }
        }
    }
    impl AsRef<ApplicationContextElement> for ProductContextAny {
        fn as_ref(&self) -> &ApplicationContextElement {
            match self {
                ProductContextAny::ProductContext(x) => AsRef::<ProductContext>::as_ref(x).as_ref(),
                ProductContextAny::MechanicalContext(x) => {
                    AsRef::<ProductContext>::as_ref(x.as_ref()).as_ref()
                }
            }
        }
    }
    #[derive(Debug, Clone, PartialEq, :: derive_new :: new, Holder)]
    # [holder (table = Tables)]
    # [holder (field = product_definition)]
    #[holder(generate_deserialize)]
    pub struct ProductDefinition {
        #[holder(use_place_holder)]
        pub id: Identifier,
        #[holder(use_place_holder)]
        pub description: Text,
        #[holder(use_place_holder)]
        pub formation: ProductDefinitionFormationAny,
        #[holder(use_place_holder)]
        pub frame_of_reference: ProductDefinitionContextAny,
    }
    #[derive(Debug, Clone, PartialEq, Holder)]
    # [holder (table = Tables)]
    #[holder(generate_deserialize)]
    pub enum ProductDefinitionAny {
        #[holder(use_place_holder)]
        # [holder (field = product_definition)]
        ProductDefinition(Box<ProductDefinition>),
        #[holder(use_place_holder)]
        # [holder (field = product_definition_with_associated_documents)]
        ProductDefinitionWithAssociatedDocuments(Box<ProductDefinitionWithAssociatedDocuments>),
    }
    impl Into<ProductDefinitionAny> for ProductDefinition {
        fn into(self) -> ProductDefinitionAny {
            ProductDefinitionAny::ProductDefinition(Box::new(self))
        }
    }
    impl Into<ProductDefinitionAny> for ProductDefinitionWithAssociatedDocuments {
        fn into(self) -> ProductDefinitionAny {
            ProductDefinitionAny::ProductDefinitionWithAssociatedDocuments(Box::new(self.into()))
        }
    }
    impl AsRef<ProductDefinition> for ProductDefinitionAny {
        fn as_ref(&self) -> &ProductDefinition {
            match self {
                ProductDefinitionAny::ProductDefinition(x) => x.as_ref(),
                ProductDefinitionAny::ProductDefinitionWithAssociatedDocuments(x) => (**x).as_ref(),
            }
        }
    }
    #[derive(
        Debug, Clone, PartialEq, :: derive_new :: new, Holder, AsRef, AsMut, Deref, DerefMut,
    )]
    # [holder (table = Tables)]
    # [holder (field = product_definition_context)]
    #[holder(generate_deserialize)]
    pub struct ProductDefinitionContext {
        #[as_ref]
        #[as_mut]
        #[deref]
        #[deref_mut]
        #[holder(use_place_holder)]
        pub application_context_element: ApplicationContextElement,
        #[holder(use_place_holder)]
        pub life_cycle_stage: Label,
    }
    #[derive(Debug, Clone, PartialEq, Holder)]
    # [holder (table = Tables)]
    #[holder(generate_deserialize)]
    pub enum ProductDefinitionContextAny {
        #[holder(use_place_holder)]
        # [holder (field = product_definition_context)]
        ProductDefinitionContext(Box<ProductDefinitionContext>),
        #[holder(use_place_holder)]
        # [holder (field = design_context)]
        DesignContext(Box<DesignContext>),
    }
    impl Into<ProductDefinitionContextAny> for ProductDefinitionContext {
        fn into(self) -> ProductDefinitionContextAny {
            ProductDefinitionContextAny::ProductDefinitionContext(Box::new(self))
        }
    }
    impl Into<ProductDefinitionContextAny> for DesignContext {
        fn into(self) -> ProductDefinitionContextAny {
            ProductDefinitionContextAny::DesignContext(Box::new(self.into()))
        }
    }
    impl AsRef<ProductDefinitionContext> for ProductDefinitionContextAny {
        fn as_ref(&self) -> &ProductDefinitionContext {
            match self {
                ProductDefinitionContextAny::ProductDefinitionContext(x) => x.as_ref(),
                ProductDefinitionContextAny::DesignContext(x) => (**x).as_ref(),
            }
        }
    }
    impl AsRef<ApplicationContextElement> for ProductDefinitionContextAny {
        fn as_ref(&self) -> &ApplicationContextElement {
            match self {
                ProductDefinitionContextAny::ProductDefinitionContext(x) => {
                    AsRef::<ProductDefinitionContext>::as_ref(x).as_ref()
                }
                ProductDefinitionContextAny::DesignContext(x) => {
                    AsRef::<ProductDefinitionContext>::as_ref(x.as_ref()).as_ref()
                }
            }
        }
    }
    #[derive(
        Debug, Clone, PartialEq, :: derive_new :: new, Holder, AsRef, AsMut, Deref, DerefMut,
    )]
    # [holder (table = Tables)]
    # [holder (field = product_definition_effectivity)]
    #[holder(generate_deserialize)]
    pub struct ProductDefinitionEffectivity {
        #[as_ref]
        #[as_mut]
        #[deref]
        #[deref_mut]
        #[holder(use_place_holder)]
        pub effectivity: Effectivity,
        #[holder(use_place_holder)]
        pub usage: ProductDefinitionRelationshipAny,
    }
    #[derive(Debug, Clone, PartialEq, Holder)]
    # [holder (table = Tables)]
    #[holder(generate_deserialize)]
    pub enum ProductDefinitionEffectivityAny {
        #[holder(use_place_holder)]
        # [holder (field = product_definition_effectivity)]
        ProductDefinitionEffectivity(Box<ProductDefinitionEffectivity>),
        #[holder(use_place_holder)]
        # [holder (field = configuration_effectivity)]
        ConfigurationEffectivity(Box<ConfigurationEffectivity>),
    }
    impl Into<ProductDefinitionEffectivityAny> for ProductDefinitionEffectivity {
        fn into(self) -> ProductDefinitionEffectivityAny {
            ProductDefinitionEffectivityAny::ProductDefinitionEffectivity(Box::new(self))
        }
    }
    impl Into<ProductDefinitionEffectivityAny> for ConfigurationEffectivity {
        fn into(self) -> ProductDefinitionEffectivityAny {
            ProductDefinitionEffectivityAny::ConfigurationEffectivity(Box::new(self.into()))
        }
    }
    impl AsRef<ProductDefinitionEffectivity> for ProductDefinitionEffectivityAny {
        fn as_ref(&self) -> &ProductDefinitionEffectivity {
            match self {
                ProductDefinitionEffectivityAny::ProductDefinitionEffectivity(x) => x.as_ref(),
                ProductDefinitionEffectivityAny::ConfigurationEffectivity(x) => (**x).as_ref(),
            }
        }
    }
    impl AsRef<Effectivity> for ProductDefinitionEffectivityAny {
        fn as_ref(&self) -> &Effectivity {
            match self {
                ProductDefinitionEffectivityAny::ProductDefinitionEffectivity(x) => {
                    AsRef::<ProductDefinitionEffectivity>::as_ref(x).as_ref()
                }
                ProductDefinitionEffectivityAny::ConfigurationEffectivity(x) => {
                    AsRef::<ProductDefinitionEffectivity>::as_ref(x.as_ref()).as_ref()
                }
            }
        }
    }
    #[derive(Debug, Clone, PartialEq, :: derive_new :: new, Holder)]
    # [holder (table = Tables)]
    # [holder (field = product_definition_formation)]
    #[holder(generate_deserialize)]
    pub struct ProductDefinitionFormation {
        #[holder(use_place_holder)]
        pub id: Identifier,
        #[holder(use_place_holder)]
        pub description: Text,
        #[holder(use_place_holder)]
        pub of_product: Product,
    }
    #[derive(Debug, Clone, PartialEq, Holder)]
    # [holder (table = Tables)]
    #[holder(generate_deserialize)]
    pub enum ProductDefinitionFormationAny {
        #[holder(use_place_holder)]
        # [holder (field = product_definition_formation)]
        ProductDefinitionFormation(Box<ProductDefinitionFormation>),
        #[holder(use_place_holder)]
        # [holder (field = product_definition_formation_with_specified_source)]
        ProductDefinitionFormationWithSpecifiedSource(
            Box<ProductDefinitionFormationWithSpecifiedSource>,
        ),
    }
    impl Into<ProductDefinitionFormationAny> for ProductDefinitionFormation {
        fn into(self) -> ProductDefinitionFormationAny {
            ProductDefinitionFormationAny::ProductDefinitionFormation(Box::new(self))
        }
    }
    impl Into<ProductDefinitionFormationAny> for ProductDefinitionFormationWithSpecifiedSource {
        fn into(self) -> ProductDefinitionFormationAny {
            ProductDefinitionFormationAny::ProductDefinitionFormationWithSpecifiedSource(Box::new(
                self.into(),
            ))
        }
    }
    impl AsRef<ProductDefinitionFormation> for ProductDefinitionFormationAny {
        fn as_ref(&self) -> &ProductDefinitionFormation {
            match self {
                ProductDefinitionFormationAny::ProductDefinitionFormation(x) => x.as_ref(),
                ProductDefinitionFormationAny::ProductDefinitionFormationWithSpecifiedSource(x) => {
                    (**x).as_ref()
                }
            }
        }
    }
    #[derive(
        Debug, Clone, PartialEq, :: derive_new :: new, Holder, AsRef, AsMut, Deref, DerefMut,
    )]
    # [holder (table = Tables)]
    # [holder (field = product_definition_formation_with_specified_source)]
    #[holder(generate_deserialize)]
    pub struct ProductDefinitionFormationWithSpecifiedSource {
        #[as_ref]
        #[as_mut]
        #[deref]
        #[deref_mut]
        #[holder(use_place_holder)]
        pub product_definition_formation: ProductDefinitionFormation,
        pub make_or_buy: Source,
    }
    #[derive(Debug, Clone, PartialEq, :: derive_new :: new, Holder)]
    # [holder (table = Tables)]
    # [holder (field = product_definition_relationship)]
    #[holder(generate_deserialize)]
    pub struct ProductDefinitionRelationship {
        #[holder(use_place_holder)]
        pub id: Identifier,
        #[holder(use_place_holder)]
        pub name: Label,
        #[holder(use_place_holder)]
        pub description: Text,
        #[holder(use_place_holder)]
        pub relating_product_definition: ProductDefinitionAny,
        #[holder(use_place_holder)]
        pub related_product_definition: ProductDefinitionAny,
    }
    #[derive(Debug, Clone, PartialEq, Holder)]
    # [holder (table = Tables)]
    #[holder(generate_deserialize)]
    pub enum ProductDefinitionRelationshipAny {
        #[holder(use_place_holder)]
        # [holder (field = product_definition_relationship)]
        ProductDefinitionRelationship(Box<ProductDefinitionRelationship>),
        #[holder(use_place_holder)]
        # [holder (field = design_make_from_relationship)]
        DesignMakeFromRelationship(Box<DesignMakeFromRelationship>),
        #[holder(use_place_holder)]
        # [holder (field = product_definition_usage)]
        ProductDefinitionUsage(Box<ProductDefinitionUsageAny>),
        #[holder(use_place_holder)]
        # [holder (field = supplied_part_relationship)]
        SuppliedPartRelationship(Box<SuppliedPartRelationship>),
    }
    impl Into<ProductDefinitionRelationshipAny> for ProductDefinitionRelationship {
        fn into(self) -> ProductDefinitionRelationshipAny {
            ProductDefinitionRelationshipAny::ProductDefinitionRelationship(Box::new(self))
        }
    }
    impl Into<ProductDefinitionRelationshipAny> for DesignMakeFromRelationship {
        fn into(self) -> ProductDefinitionRelationshipAny {
            ProductDefinitionRelationshipAny::DesignMakeFromRelationship(Box::new(self.into()))
        }
    }
    impl Into<ProductDefinitionRelationshipAny> for ProductDefinitionUsage {
        fn into(self) -> ProductDefinitionRelationshipAny {
            ProductDefinitionRelationshipAny::ProductDefinitionUsage(Box::new(self.into()))
        }
    }
    impl Into<ProductDefinitionRelationshipAny> for SuppliedPartRelationship {
        fn into(self) -> ProductDefinitionRelationshipAny {
            ProductDefinitionRelationshipAny::SuppliedPartRelationship(Box::new(self.into()))
        }
    }
    impl AsRef<ProductDefinitionRelationship> for ProductDefinitionRelationshipAny {
        fn as_ref(&self) -> &ProductDefinitionRelationship {
            match self {
                ProductDefinitionRelationshipAny::ProductDefinitionRelationship(x) => x.as_ref(),
                ProductDefinitionRelationshipAny::DesignMakeFromRelationship(x) => (**x).as_ref(),
                ProductDefinitionRelationshipAny::ProductDefinitionUsage(x) => (**x).as_ref(),
                ProductDefinitionRelationshipAny::SuppliedPartRelationship(x) => (**x).as_ref(),
            }
        }
    }
    #[derive(
        Debug, Clone, PartialEq, :: derive_new :: new, Holder, AsRef, AsMut, Deref, DerefMut,
    )]
    # [holder (table = Tables)]
    # [holder (field = product_definition_shape)]
    #[holder(generate_deserialize)]
    pub struct ProductDefinitionShape {
        #[as_ref]
        #[as_mut]
        #[deref]
        #[deref_mut]
        #[holder(use_place_holder)]
        pub property_definition: PropertyDefinition,
    }
    #[derive(
        Debug, Clone, PartialEq, :: derive_new :: new, Holder, AsRef, AsMut, Deref, DerefMut,
    )]
    # [holder (table = Tables)]
    # [holder (field = product_definition_usage)]
    #[holder(generate_deserialize)]
    pub struct ProductDefinitionUsage {
        #[as_ref]
        #[as_mut]
        #[deref]
        #[deref_mut]
        #[holder(use_place_holder)]
        pub product_definition_relationship: ProductDefinitionRelationship,
    }
    #[derive(Debug, Clone, PartialEq, Holder)]
    # [holder (table = Tables)]
    #[holder(generate_deserialize)]
    pub enum ProductDefinitionUsageAny {
        #[holder(use_place_holder)]
        # [holder (field = product_definition_usage)]
        ProductDefinitionUsage(Box<ProductDefinitionUsage>),
        #[holder(use_place_holder)]
        # [holder (field = assembly_component_usage)]
        AssemblyComponentUsage(Box<AssemblyComponentUsageAny>),
    }
    impl Into<ProductDefinitionUsageAny> for ProductDefinitionUsage {
        fn into(self) -> ProductDefinitionUsageAny {
            ProductDefinitionUsageAny::ProductDefinitionUsage(Box::new(self))
        }
    }
    impl Into<ProductDefinitionUsageAny> for AssemblyComponentUsage {
        fn into(self) -> ProductDefinitionUsageAny {
            ProductDefinitionUsageAny::AssemblyComponentUsage(Box::new(self.into()))
        }
    }
    impl AsRef<ProductDefinitionUsage> for ProductDefinitionUsageAny {
        fn as_ref(&self) -> &ProductDefinitionUsage {
            match self {
                ProductDefinitionUsageAny::ProductDefinitionUsage(x) => x.as_ref(),
                ProductDefinitionUsageAny::AssemblyComponentUsage(x) => (**x).as_ref(),
            }
        }
    }
    impl AsRef<ProductDefinitionRelationship> for ProductDefinitionUsageAny {
        fn as_ref(&self) -> &ProductDefinitionRelationship {
            match self {
                ProductDefinitionUsageAny::ProductDefinitionUsage(x) => {
                    AsRef::<ProductDefinitionUsage>::as_ref(x).as_ref()
                }
                ProductDefinitionUsageAny::AssemblyComponentUsage(x) => {
                    AsRef::<ProductDefinitionUsage>::as_ref(x.as_ref()).as_ref()
                }
            }
        }
    }
    #[derive(
        Debug, Clone, PartialEq, :: derive_new :: new, Holder, AsRef, AsMut, Deref, DerefMut,
    )]
    # [holder (table = Tables)]
    # [holder (field = product_definition_with_associated_documents)]
    #[holder(generate_deserialize)]
    pub struct ProductDefinitionWithAssociatedDocuments {
        #[as_ref]
        #[as_mut]
        #[deref]
        #[deref_mut]
        #[holder(use_place_holder)]
        pub product_definition: ProductDefinition,
        #[holder(use_place_holder)]
        pub documentation_ids: Vec<DocumentAny>,
    }
    #[derive(
        Debug, Clone, PartialEq, :: derive_new :: new, Holder, AsRef, AsMut, Deref, DerefMut,
    )]
    # [holder (table = Tables)]
    # [holder (field = product_related_product_category)]
    #[holder(generate_deserialize)]
    pub struct ProductRelatedProductCategory {
        #[as_ref]
        #[as_mut]
        #[deref]
        #[deref_mut]
        #[holder(use_place_holder)]
        pub product_category: ProductCategory,
        #[holder(use_place_holder)]
        pub products: Vec<Product>,
    }
    #[derive(
        Debug, Clone, PartialEq, :: derive_new :: new, Holder, AsRef, AsMut, Deref, DerefMut,
    )]
    # [holder (table = Tables)]
    # [holder (field = promissory_usage_occurrence)]
    #[holder(generate_deserialize)]
    pub struct PromissoryUsageOccurrence {
        #[as_ref]
        #[as_mut]
        #[deref]
        #[deref_mut]
        #[holder(use_place_holder)]
        pub assembly_component_usage: AssemblyComponentUsage,
    }
    #[derive(Debug, Clone, PartialEq, :: derive_new :: new, Holder)]
    # [holder (table = Tables)]
    # [holder (field = property_definition)]
    #[holder(generate_deserialize)]
    pub struct PropertyDefinition {
        #[holder(use_place_holder)]
        pub name: Label,
        #[holder(use_place_holder)]
        pub description: Text,
        #[holder(use_place_holder)]
        pub definition: CharacterizedDefinition,
    }
    #[derive(Debug, Clone, PartialEq, Holder)]
    # [holder (table = Tables)]
    #[holder(generate_deserialize)]
    pub enum PropertyDefinitionAny {
        #[holder(use_place_holder)]
        # [holder (field = property_definition)]
        PropertyDefinition(Box<PropertyDefinition>),
        #[holder(use_place_holder)]
        # [holder (field = product_definition_shape)]
        ProductDefinitionShape(Box<ProductDefinitionShape>),
    }
    impl Into<PropertyDefinitionAny> for PropertyDefinition {
        fn into(self) -> PropertyDefinitionAny {
            PropertyDefinitionAny::PropertyDefinition(Box::new(self))
        }
    }
    impl Into<PropertyDefinitionAny> for ProductDefinitionShape {
        fn into(self) -> PropertyDefinitionAny {
            PropertyDefinitionAny::ProductDefinitionShape(Box::new(self.into()))
        }
    }
    impl AsRef<PropertyDefinition> for PropertyDefinitionAny {
        fn as_ref(&self) -> &PropertyDefinition {
            match self {
                PropertyDefinitionAny::PropertyDefinition(x) => x.as_ref(),
                PropertyDefinitionAny::ProductDefinitionShape(x) => (**x).as_ref(),
            }
        }
    }
    #[derive(Debug, Clone, PartialEq, :: derive_new :: new, Holder)]
    # [holder (table = Tables)]
    # [holder (field = property_definition_representation)]
    #[holder(generate_deserialize)]
    pub struct PropertyDefinitionRepresentation {
        #[holder(use_place_holder)]
        pub definition: PropertyDefinitionAny,
        #[holder(use_place_holder)]
        pub used_representation: RepresentationAny,
    }
    #[derive(Debug, Clone, PartialEq, Holder)]
    # [holder (table = Tables)]
    #[holder(generate_deserialize)]
    pub enum PropertyDefinitionRepresentationAny {
        #[holder(use_place_holder)]
        # [holder (field = property_definition_representation)]
        PropertyDefinitionRepresentation(Box<PropertyDefinitionRepresentation>),
        #[holder(use_place_holder)]
        # [holder (field = shape_definition_representation)]
        ShapeDefinitionRepresentation(Box<ShapeDefinitionRepresentation>),
    }
    impl Into<PropertyDefinitionRepresentationAny> for PropertyDefinitionRepresentation {
        fn into(self) -> PropertyDefinitionRepresentationAny {
            PropertyDefinitionRepresentationAny::PropertyDefinitionRepresentation(Box::new(self))
        }
    }
    impl Into<PropertyDefinitionRepresentationAny> for ShapeDefinitionRepresentation {
        fn into(self) -> PropertyDefinitionRepresentationAny {
            PropertyDefinitionRepresentationAny::ShapeDefinitionRepresentation(Box::new(
                self.into(),
            ))
        }
    }
    impl AsRef<PropertyDefinitionRepresentation> for PropertyDefinitionRepresentationAny {
        fn as_ref(&self) -> &PropertyDefinitionRepresentation {
            match self {
                PropertyDefinitionRepresentationAny::PropertyDefinitionRepresentation(x) => {
                    x.as_ref()
                }
                PropertyDefinitionRepresentationAny::ShapeDefinitionRepresentation(x) => {
                    (**x).as_ref()
                }
            }
        }
    }
    #[derive(
        Debug, Clone, PartialEq, :: derive_new :: new, Holder, AsRef, AsMut, Deref, DerefMut,
    )]
    # [holder (table = Tables)]
    # [holder (field = quantified_assembly_component_usage)]
    #[holder(generate_deserialize)]
    pub struct QuantifiedAssemblyComponentUsage {
        #[as_ref]
        #[as_mut]
        #[deref]
        #[deref_mut]
        #[holder(use_place_holder)]
        pub assembly_component_usage: AssemblyComponentUsage,
        #[holder(use_place_holder)]
        pub quantity: MeasureWithUnitAny,
    }
    #[derive(
        Debug, Clone, PartialEq, :: derive_new :: new, Holder, AsRef, AsMut, Deref, DerefMut,
    )]
    # [holder (table = Tables)]
    # [holder (field = quasi_uniform_curve)]
    #[holder(generate_deserialize)]
    pub struct QuasiUniformCurve {
        #[as_ref]
        #[as_mut]
        #[deref]
        #[deref_mut]
        #[holder(use_place_holder)]
        pub b_spline_curve: BSplineCurve,
    }
    #[derive(
        Debug, Clone, PartialEq, :: derive_new :: new, Holder, AsRef, AsMut, Deref, DerefMut,
    )]
    # [holder (table = Tables)]
    # [holder (field = quasi_uniform_surface)]
    #[holder(generate_deserialize)]
    pub struct QuasiUniformSurface {
        #[as_ref]
        #[as_mut]
        #[deref]
        #[deref_mut]
        #[holder(use_place_holder)]
        pub b_spline_surface: BSplineSurface,
    }
    #[derive(
        Debug, Clone, PartialEq, :: derive_new :: new, Holder, AsRef, AsMut, Deref, DerefMut,
    )]
    # [holder (table = Tables)]
    # [holder (field = rational_b_spline_curve)]
    #[holder(generate_deserialize)]
    pub struct RationalBSplineCurve {
        #[as_ref]
        #[as_mut]
        #[deref]
        #[deref_mut]
        #[holder(use_place_holder)]
        pub b_spline_curve: BSplineCurve,
        pub weights_data: Vec<f64>,
    }
    #[derive(
        Debug, Clone, PartialEq, :: derive_new :: new, Holder, AsRef, AsMut, Deref, DerefMut,
    )]
    # [holder (table = Tables)]
    # [holder (field = rational_b_spline_surface)]
    #[holder(generate_deserialize)]
    pub struct RationalBSplineSurface {
        #[as_ref]
        #[as_mut]
        #[deref]
        #[deref_mut]
        #[holder(use_place_holder)]
        pub b_spline_surface: BSplineSurface,
        pub weights_data: Vec<Vec<f64>>,
    }
    #[derive(
        Debug, Clone, PartialEq, :: derive_new :: new, Holder, AsRef, AsMut, Deref, DerefMut,
    )]
    # [holder (table = Tables)]
    # [holder (field = rectangular_composite_surface)]
    #[holder(generate_deserialize)]
    pub struct RectangularCompositeSurface {
        #[as_ref]
        #[as_mut]
        #[deref]
        #[deref_mut]
        #[holder(use_place_holder)]
        pub bounded_surface: BoundedSurface,
        #[holder(use_place_holder)]
        pub segments: Vec<Vec<SurfacePatch>>,
    }
    #[derive(
        Debug, Clone, PartialEq, :: derive_new :: new, Holder, AsRef, AsMut, Deref, DerefMut,
    )]
    # [holder (table = Tables)]
    # [holder (field = rectangular_trimmed_surface)]
    #[holder(generate_deserialize)]
    pub struct RectangularTrimmedSurface {
        #[as_ref]
        #[as_mut]
        #[deref]
        #[deref_mut]
        #[holder(use_place_holder)]
        pub bounded_surface: BoundedSurface,
        #[holder(use_place_holder)]
        pub basis_surface: SurfaceAny,
        #[holder(use_place_holder)]
        pub u1: ParameterValue,
        #[holder(use_place_holder)]
        pub u2: ParameterValue,
        #[holder(use_place_holder)]
        pub v1: ParameterValue,
        #[holder(use_place_holder)]
        pub v2: ParameterValue,
        pub usense: bool,
        pub vsense: bool,
    }
    #[derive(
        Debug, Clone, PartialEq, :: derive_new :: new, Holder, AsRef, AsMut, Deref, DerefMut,
    )]
    # [holder (table = Tables)]
    # [holder (field = reparametrised_composite_curve_segment)]
    #[holder(generate_deserialize)]
    pub struct ReparametrisedCompositeCurveSegment {
        #[as_ref]
        #[as_mut]
        #[deref]
        #[deref_mut]
        #[holder(use_place_holder)]
        pub composite_curve_segment: CompositeCurveSegment,
        #[holder(use_place_holder)]
        pub param_length: ParameterValue,
    }
    #[derive(Debug, Clone, PartialEq, :: derive_new :: new, Holder)]
    # [holder (table = Tables)]
    # [holder (field = representation)]
    #[holder(generate_deserialize)]
    pub struct Representation {
        #[holder(use_place_holder)]
        pub name: Label,
        #[holder(use_place_holder)]
        pub items: Vec<RepresentationItemAny>,
        #[holder(use_place_holder)]
        pub context_of_items: RepresentationContextAny,
    }
    #[derive(Debug, Clone, PartialEq, Holder)]
    # [holder (table = Tables)]
    #[holder(generate_deserialize)]
    pub enum RepresentationAny {
        #[holder(use_place_holder)]
        # [holder (field = representation)]
        Representation(Box<Representation>),
        #[holder(use_place_holder)]
        # [holder (field = definitional_representation)]
        DefinitionalRepresentation(Box<DefinitionalRepresentation>),
        #[holder(use_place_holder)]
        # [holder (field = shape_representation)]
        ShapeRepresentation(Box<ShapeRepresentationAny>),
    }
    impl Into<RepresentationAny> for Representation {
        fn into(self) -> RepresentationAny {
            RepresentationAny::Representation(Box::new(self))
        }
    }
    impl Into<RepresentationAny> for DefinitionalRepresentation {
        fn into(self) -> RepresentationAny {
            RepresentationAny::DefinitionalRepresentation(Box::new(self.into()))
        }
    }
    impl Into<RepresentationAny> for ShapeRepresentation {
        fn into(self) -> RepresentationAny {
            RepresentationAny::ShapeRepresentation(Box::new(self.into()))
        }
    }
    impl AsRef<Representation> for RepresentationAny {
        fn as_ref(&self) -> &Representation {
            match self {
                RepresentationAny::Representation(x) => x.as_ref(),
                RepresentationAny::DefinitionalRepresentation(x) => (**x).as_ref(),
                RepresentationAny::ShapeRepresentation(x) => (**x).as_ref(),
            }
        }
    }
    #[derive(Debug, Clone, PartialEq, :: derive_new :: new, Holder)]
    # [holder (table = Tables)]
    # [holder (field = representation_context)]
    #[holder(generate_deserialize)]
    pub struct RepresentationContext {
        #[holder(use_place_holder)]
        pub context_identifier: Identifier,
        #[holder(use_place_holder)]
        pub context_type: Text,
    }
    #[derive(Debug, Clone, PartialEq, Holder)]
    # [holder (table = Tables)]
    #[holder(generate_deserialize)]
    pub enum RepresentationContextAny {
        #[holder(use_place_holder)]
        # [holder (field = representation_context)]
        RepresentationContext(Box<RepresentationContext>),
        #[holder(use_place_holder)]
        # [holder (field = geometric_representation_context)]
        GeometricRepresentationContext(Box<GeometricRepresentationContext>),
        #[holder(use_place_holder)]
        # [holder (field = global_uncertainty_assigned_context)]
        GlobalUncertaintyAssignedContext(Box<GlobalUncertaintyAssignedContext>),
        #[holder(use_place_holder)]
        # [holder (field = global_unit_assigned_context)]
        GlobalUnitAssignedContext(Box<GlobalUnitAssignedContext>),
        #[holder(use_place_holder)]
        # [holder (field = parametric_representation_context)]
        ParametricRepresentationContext(Box<ParametricRepresentationContext>),
    }
    impl Into<RepresentationContextAny> for RepresentationContext {
        fn into(self) -> RepresentationContextAny {
            RepresentationContextAny::RepresentationContext(Box::new(self))
        }
    }
    impl Into<RepresentationContextAny> for GeometricRepresentationContext {
        fn into(self) -> RepresentationContextAny {
            RepresentationContextAny::GeometricRepresentationContext(Box::new(self.into()))
        }
    }
    impl Into<RepresentationContextAny> for GlobalUncertaintyAssignedContext {
        fn into(self) -> RepresentationContextAny {
            RepresentationContextAny::GlobalUncertaintyAssignedContext(Box::new(self.into()))
        }
    }
    impl Into<RepresentationContextAny> for GlobalUnitAssignedContext {
        fn into(self) -> RepresentationContextAny {
            RepresentationContextAny::GlobalUnitAssignedContext(Box::new(self.into()))
        }
    }
    impl Into<RepresentationContextAny> for ParametricRepresentationContext {
        fn into(self) -> RepresentationContextAny {
            RepresentationContextAny::ParametricRepresentationContext(Box::new(self.into()))
        }
    }
    impl AsRef<RepresentationContext> for RepresentationContextAny {
        fn as_ref(&self) -> &RepresentationContext {
            match self {
                RepresentationContextAny::RepresentationContext(x) => x.as_ref(),
                RepresentationContextAny::GeometricRepresentationContext(x) => (**x).as_ref(),
                RepresentationContextAny::GlobalUncertaintyAssignedContext(x) => (**x).as_ref(),
                RepresentationContextAny::GlobalUnitAssignedContext(x) => (**x).as_ref(),
                RepresentationContextAny::ParametricRepresentationContext(x) => (**x).as_ref(),
            }
        }
    }
    #[derive(Debug, Clone, PartialEq, :: derive_new :: new, Holder)]
    # [holder (table = Tables)]
    # [holder (field = representation_item)]
    #[holder(generate_deserialize)]
    pub struct RepresentationItem {
        #[holder(use_place_holder)]
        pub name: Label,
    }
    #[derive(Debug, Clone, PartialEq, Holder)]
    # [holder (table = Tables)]
    #[holder(generate_deserialize)]
    pub enum RepresentationItemAny {
        #[holder(use_place_holder)]
        # [holder (field = representation_item)]
        RepresentationItem(Box<RepresentationItem>),
        #[holder(use_place_holder)]
        # [holder (field = geometric_representation_item)]
        GeometricRepresentationItem(Box<GeometricRepresentationItemAny>),
        #[holder(use_place_holder)]
        # [holder (field = mapped_item)]
        MappedItem(Box<MappedItem>),
        #[holder(use_place_holder)]
        # [holder (field = topological_representation_item)]
        TopologicalRepresentationItem(Box<TopologicalRepresentationItemAny>),
    }
    impl Into<RepresentationItemAny> for RepresentationItem {
        fn into(self) -> RepresentationItemAny {
            RepresentationItemAny::RepresentationItem(Box::new(self))
        }
    }
    impl Into<RepresentationItemAny> for GeometricRepresentationItem {
        fn into(self) -> RepresentationItemAny {
            RepresentationItemAny::GeometricRepresentationItem(Box::new(self.into()))
        }
    }
    impl Into<RepresentationItemAny> for MappedItem {
        fn into(self) -> RepresentationItemAny {
            RepresentationItemAny::MappedItem(Box::new(self.into()))
        }
    }
    impl Into<RepresentationItemAny> for TopologicalRepresentationItem {
        fn into(self) -> RepresentationItemAny {
            RepresentationItemAny::TopologicalRepresentationItem(Box::new(self.into()))
        }
    }
    impl AsRef<RepresentationItem> for RepresentationItemAny {
        fn as_ref(&self) -> &RepresentationItem {
            match self {
                RepresentationItemAny::RepresentationItem(x) => x.as_ref(),
                RepresentationItemAny::GeometricRepresentationItem(x) => (**x).as_ref(),
                RepresentationItemAny::MappedItem(x) => (**x).as_ref(),
                RepresentationItemAny::TopologicalRepresentationItem(x) => (**x).as_ref(),
            }
        }
    }
    #[derive(Debug, Clone, PartialEq, :: derive_new :: new, Holder)]
    # [holder (table = Tables)]
    # [holder (field = representation_map)]
    #[holder(generate_deserialize)]
    pub struct RepresentationMap {
        #[holder(use_place_holder)]
        pub mapping_origin: RepresentationItemAny,
        #[holder(use_place_holder)]
        pub mapped_representation: RepresentationAny,
    }
    #[derive(Debug, Clone, PartialEq, :: derive_new :: new, Holder)]
    # [holder (table = Tables)]
    # [holder (field = representation_relationship)]
    #[holder(generate_deserialize)]
    pub struct RepresentationRelationship {
        #[holder(use_place_holder)]
        pub name: Label,
        #[holder(use_place_holder)]
        pub description: Text,
        #[holder(use_place_holder)]
        pub rep_1: RepresentationAny,
        #[holder(use_place_holder)]
        pub rep_2: RepresentationAny,
    }
    #[derive(Debug, Clone, PartialEq, Holder)]
    # [holder (table = Tables)]
    #[holder(generate_deserialize)]
    pub enum RepresentationRelationshipAny {
        #[holder(use_place_holder)]
        # [holder (field = representation_relationship)]
        RepresentationRelationship(Box<RepresentationRelationship>),
        #[holder(use_place_holder)]
        # [holder (field = representation_relationship_with_transformation)]
        RepresentationRelationshipWithTransformation(
            Box<RepresentationRelationshipWithTransformation>,
        ),
        #[holder(use_place_holder)]
        # [holder (field = shape_representation_relationship)]
        ShapeRepresentationRelationship(Box<ShapeRepresentationRelationship>),
    }
    impl Into<RepresentationRelationshipAny> for RepresentationRelationship {
        fn into(self) -> RepresentationRelationshipAny {
            RepresentationRelationshipAny::RepresentationRelationship(Box::new(self))
        }
    }
    impl Into<RepresentationRelationshipAny> for RepresentationRelationshipWithTransformation {
        fn into(self) -> RepresentationRelationshipAny {
            RepresentationRelationshipAny::RepresentationRelationshipWithTransformation(Box::new(
                self.into(),
            ))
        }
    }
    impl Into<RepresentationRelationshipAny> for ShapeRepresentationRelationship {
        fn into(self) -> RepresentationRelationshipAny {
            RepresentationRelationshipAny::ShapeRepresentationRelationship(Box::new(self.into()))
        }
    }
    impl AsRef<RepresentationRelationship> for RepresentationRelationshipAny {
        fn as_ref(&self) -> &RepresentationRelationship {
            match self {
                RepresentationRelationshipAny::RepresentationRelationship(x) => x.as_ref(),
                RepresentationRelationshipAny::RepresentationRelationshipWithTransformation(x) => {
                    (**x).as_ref()
                }
                RepresentationRelationshipAny::ShapeRepresentationRelationship(x) => (**x).as_ref(),
            }
        }
    }
    #[derive(
        Debug, Clone, PartialEq, :: derive_new :: new, Holder, AsRef, AsMut, Deref, DerefMut,
    )]
    # [holder (table = Tables)]
    # [holder (field = representation_relationship_with_transformation)]
    #[holder(generate_deserialize)]
    pub struct RepresentationRelationshipWithTransformation {
        #[as_ref]
        #[as_mut]
        #[deref]
        #[deref_mut]
        #[holder(use_place_holder)]
        pub representation_relationship: RepresentationRelationship,
        #[holder(use_place_holder)]
        pub transformation_operator: Transformation,
    }
    #[derive(
        Debug, Clone, PartialEq, :: derive_new :: new, Holder, AsRef, AsMut, Deref, DerefMut,
    )]
    # [holder (table = Tables)]
    # [holder (field = seam_curve)]
    #[holder(generate_deserialize)]
    pub struct SeamCurve {
        #[as_ref]
        #[as_mut]
        #[deref]
        #[deref_mut]
        #[holder(use_place_holder)]
        pub surface_curve: SurfaceCurve,
    }
    #[derive(Debug, Clone, PartialEq, :: derive_new :: new, Holder)]
    # [holder (table = Tables)]
    # [holder (field = security_classification)]
    #[holder(generate_deserialize)]
    pub struct SecurityClassification {
        #[holder(use_place_holder)]
        pub name: Label,
        #[holder(use_place_holder)]
        pub purpose: Text,
        #[holder(use_place_holder)]
        pub security_level: SecurityClassificationLevel,
    }
    #[derive(Debug, Clone, PartialEq, :: derive_new :: new, Holder)]
    # [holder (table = Tables)]
    # [holder (field = security_classification_assignment)]
    #[holder(generate_deserialize)]
    pub struct SecurityClassificationAssignment {
        #[holder(use_place_holder)]
        pub assigned_security_classification: SecurityClassification,
    }
    #[derive(Debug, Clone, PartialEq, Holder)]
    # [holder (table = Tables)]
    #[holder(generate_deserialize)]
    pub enum SecurityClassificationAssignmentAny {
        #[holder(use_place_holder)]
        # [holder (field = security_classification_assignment)]
        SecurityClassificationAssignment(Box<SecurityClassificationAssignment>),
        #[holder(use_place_holder)]
        # [holder (field = cc_design_security_classification)]
        CcDesignSecurityClassification(Box<CcDesignSecurityClassification>),
    }
    impl Into<SecurityClassificationAssignmentAny> for SecurityClassificationAssignment {
        fn into(self) -> SecurityClassificationAssignmentAny {
            SecurityClassificationAssignmentAny::SecurityClassificationAssignment(Box::new(self))
        }
    }
    impl Into<SecurityClassificationAssignmentAny> for CcDesignSecurityClassification {
        fn into(self) -> SecurityClassificationAssignmentAny {
            SecurityClassificationAssignmentAny::CcDesignSecurityClassification(Box::new(
                self.into(),
            ))
        }
    }
    impl AsRef<SecurityClassificationAssignment> for SecurityClassificationAssignmentAny {
        fn as_ref(&self) -> &SecurityClassificationAssignment {
            match self {
                SecurityClassificationAssignmentAny::SecurityClassificationAssignment(x) => {
                    x.as_ref()
                }
                SecurityClassificationAssignmentAny::CcDesignSecurityClassification(x) => {
                    (**x).as_ref()
                }
            }
        }
    }
    #[derive(Debug, Clone, PartialEq, :: derive_new :: new, Holder)]
    # [holder (table = Tables)]
    # [holder (field = security_classification_level)]
    #[holder(generate_deserialize)]
    pub struct SecurityClassificationLevel {
        #[holder(use_place_holder)]
        pub name: Label,
    }
    #[derive(
        Debug, Clone, PartialEq, :: derive_new :: new, Holder, AsRef, AsMut, Deref, DerefMut,
    )]
    # [holder (table = Tables)]
    # [holder (field = serial_numbered_effectivity)]
    #[holder(generate_deserialize)]
    pub struct SerialNumberedEffectivity {
        #[as_ref]
        #[as_mut]
        #[deref]
        #[deref_mut]
        #[holder(use_place_holder)]
        pub effectivity: Effectivity,
        #[holder(use_place_holder)]
        pub effectivity_start_id: Identifier,
        #[holder(use_place_holder)]
        pub effectivity_end_id: Option<Identifier>,
    }
    #[derive(Debug, Clone, PartialEq, :: derive_new :: new, Holder)]
    # [holder (table = Tables)]
    # [holder (field = shape_aspect)]
    #[holder(generate_deserialize)]
    pub struct ShapeAspect {
        #[holder(use_place_holder)]
        pub name: Label,
        #[holder(use_place_holder)]
        pub description: Text,
        #[holder(use_place_holder)]
        pub of_shape: ProductDefinitionShape,
        pub product_definitional: Logical,
    }
    #[derive(Debug, Clone, PartialEq, :: derive_new :: new, Holder)]
    # [holder (table = Tables)]
    # [holder (field = shape_aspect_relationship)]
    #[holder(generate_deserialize)]
    pub struct ShapeAspectRelationship {
        #[holder(use_place_holder)]
        pub name: Label,
        #[holder(use_place_holder)]
        pub description: Text,
        #[holder(use_place_holder)]
        pub relating_shape_aspect: ShapeAspect,
        #[holder(use_place_holder)]
        pub related_shape_aspect: ShapeAspect,
    }
    #[derive(
        Debug, Clone, PartialEq, :: derive_new :: new, Holder, AsRef, AsMut, Deref, DerefMut,
    )]
    # [holder (table = Tables)]
    # [holder (field = shape_definition_representation)]
    #[holder(generate_deserialize)]
    pub struct ShapeDefinitionRepresentation {
        #[as_ref]
        #[as_mut]
        #[deref]
        #[deref_mut]
        #[holder(use_place_holder)]
        pub property_definition_representation: PropertyDefinitionRepresentation,
    }
    #[derive(
        Debug, Clone, PartialEq, :: derive_new :: new, Holder, AsRef, AsMut, Deref, DerefMut,
    )]
    # [holder (table = Tables)]
    # [holder (field = shape_representation)]
    #[holder(generate_deserialize)]
    pub struct ShapeRepresentation {
        #[as_ref]
        #[as_mut]
        #[deref]
        #[deref_mut]
        #[holder(use_place_holder)]
        pub representation: Representation,
    }
    #[derive(Debug, Clone, PartialEq, Holder)]
    # [holder (table = Tables)]
    #[holder(generate_deserialize)]
    pub enum ShapeRepresentationAny {
        #[holder(use_place_holder)]
        # [holder (field = shape_representation)]
        ShapeRepresentation(Box<ShapeRepresentation>),
        #[holder(use_place_holder)]
        # [holder (field = advanced_brep_shape_representation)]
        AdvancedBrepShapeRepresentation(Box<AdvancedBrepShapeRepresentation>),
        #[holder(use_place_holder)]
        # [holder (field = edge_based_wireframe_shape_representation)]
        EdgeBasedWireframeShapeRepresentation(Box<EdgeBasedWireframeShapeRepresentation>),
        #[holder(use_place_holder)]
        # [holder (field = faceted_brep_shape_representation)]
        FacetedBrepShapeRepresentation(Box<FacetedBrepShapeRepresentation>),
        #[holder(use_place_holder)]
        # [holder (field = geometrically_bounded_surface_shape_representation)]
        GeometricallyBoundedSurfaceShapeRepresentation(
            Box<GeometricallyBoundedSurfaceShapeRepresentation>,
        ),
        #[holder(use_place_holder)]
        # [holder (field = geometrically_bounded_wireframe_shape_representation)]
        GeometricallyBoundedWireframeShapeRepresentation(
            Box<GeometricallyBoundedWireframeShapeRepresentation>,
        ),
        #[holder(use_place_holder)]
        # [holder (field = manifold_surface_shape_representation)]
        ManifoldSurfaceShapeRepresentation(Box<ManifoldSurfaceShapeRepresentation>),
        #[holder(use_place_holder)]
        # [holder (field = shell_based_wireframe_shape_representation)]
        ShellBasedWireframeShapeRepresentation(Box<ShellBasedWireframeShapeRepresentation>),
    }
    impl Into<ShapeRepresentationAny> for ShapeRepresentation {
        fn into(self) -> ShapeRepresentationAny {
            ShapeRepresentationAny::ShapeRepresentation(Box::new(self))
        }
    }
    impl Into<ShapeRepresentationAny> for AdvancedBrepShapeRepresentation {
        fn into(self) -> ShapeRepresentationAny {
            ShapeRepresentationAny::AdvancedBrepShapeRepresentation(Box::new(self.into()))
        }
    }
    impl Into<ShapeRepresentationAny> for EdgeBasedWireframeShapeRepresentation {
        fn into(self) -> ShapeRepresentationAny {
            ShapeRepresentationAny::EdgeBasedWireframeShapeRepresentation(Box::new(self.into()))
        }
    }
    impl Into<ShapeRepresentationAny> for FacetedBrepShapeRepresentation {
        fn into(self) -> ShapeRepresentationAny {
            ShapeRepresentationAny::FacetedBrepShapeRepresentation(Box::new(self.into()))
        }
    }
    impl Into<ShapeRepresentationAny> for GeometricallyBoundedSurfaceShapeRepresentation {
        fn into(self) -> ShapeRepresentationAny {
            ShapeRepresentationAny::GeometricallyBoundedSurfaceShapeRepresentation(Box::new(
                self.into(),
            ))
        }
    }
    impl Into<ShapeRepresentationAny> for GeometricallyBoundedWireframeShapeRepresentation {
        fn into(self) -> ShapeRepresentationAny {
            ShapeRepresentationAny::GeometricallyBoundedWireframeShapeRepresentation(Box::new(
                self.into(),
            ))
        }
    }
    impl Into<ShapeRepresentationAny> for ManifoldSurfaceShapeRepresentation {
        fn into(self) -> ShapeRepresentationAny {
            ShapeRepresentationAny::ManifoldSurfaceShapeRepresentation(Box::new(self.into()))
        }
    }
    impl Into<ShapeRepresentationAny> for ShellBasedWireframeShapeRepresentation {
        fn into(self) -> ShapeRepresentationAny {
            ShapeRepresentationAny::ShellBasedWireframeShapeRepresentation(Box::new(self.into()))
        }
    }
    impl AsRef<ShapeRepresentation> for ShapeRepresentationAny {
        fn as_ref(&self) -> &ShapeRepresentation {
            match self {
                ShapeRepresentationAny::ShapeRepresentation(x) => x.as_ref(),
                ShapeRepresentationAny::AdvancedBrepShapeRepresentation(x) => (**x).as_ref(),
                ShapeRepresentationAny::EdgeBasedWireframeShapeRepresentation(x) => (**x).as_ref(),
                ShapeRepresentationAny::FacetedBrepShapeRepresentation(x) => (**x).as_ref(),
                ShapeRepresentationAny::GeometricallyBoundedSurfaceShapeRepresentation(x) => {
                    (**x).as_ref()
                }
                ShapeRepresentationAny::GeometricallyBoundedWireframeShapeRepresentation(x) => {
                    (**x).as_ref()
                }
                ShapeRepresentationAny::ManifoldSurfaceShapeRepresentation(x) => (**x).as_ref(),
                ShapeRepresentationAny::ShellBasedWireframeShapeRepresentation(x) => (**x).as_ref(),
            }
        }
    }
    impl AsRef<Representation> for ShapeRepresentationAny {
        fn as_ref(&self) -> &Representation {
            match self {
                ShapeRepresentationAny::ShapeRepresentation(x) => {
                    AsRef::<ShapeRepresentation>::as_ref(x).as_ref()
                }
                ShapeRepresentationAny::AdvancedBrepShapeRepresentation(x) => {
                    AsRef::<ShapeRepresentation>::as_ref(x.as_ref()).as_ref()
                }
                ShapeRepresentationAny::EdgeBasedWireframeShapeRepresentation(x) => {
                    AsRef::<ShapeRepresentation>::as_ref(x.as_ref()).as_ref()
                }
                ShapeRepresentationAny::FacetedBrepShapeRepresentation(x) => {
                    AsRef::<ShapeRepresentation>::as_ref(x.as_ref()).as_ref()
                }
                ShapeRepresentationAny::GeometricallyBoundedSurfaceShapeRepresentation(x) => {
                    AsRef::<ShapeRepresentation>::as_ref(x.as_ref()).as_ref()
                }
                ShapeRepresentationAny::GeometricallyBoundedWireframeShapeRepresentation(x) => {
                    AsRef::<ShapeRepresentation>::as_ref(x.as_ref()).as_ref()
                }
                ShapeRepresentationAny::ManifoldSurfaceShapeRepresentation(x) => {
                    AsRef::<ShapeRepresentation>::as_ref(x.as_ref()).as_ref()
                }
                ShapeRepresentationAny::ShellBasedWireframeShapeRepresentation(x) => {
                    AsRef::<ShapeRepresentation>::as_ref(x.as_ref()).as_ref()
                }
            }
        }
    }
    #[derive(
        Debug, Clone, PartialEq, :: derive_new :: new, Holder, AsRef, AsMut, Deref, DerefMut,
    )]
    # [holder (table = Tables)]
    # [holder (field = shape_representation_relationship)]
    #[holder(generate_deserialize)]
    pub struct ShapeRepresentationRelationship {
        #[as_ref]
        #[as_mut]
        #[deref]
        #[deref_mut]
        #[holder(use_place_holder)]
        pub representation_relationship: RepresentationRelationship,
    }
    #[derive(
        Debug, Clone, PartialEq, :: derive_new :: new, Holder, AsRef, AsMut, Deref, DerefMut,
    )]
    # [holder (table = Tables)]
    # [holder (field = shell_based_surface_model)]
    #[holder(generate_deserialize)]
    pub struct ShellBasedSurfaceModel {
        #[as_ref]
        #[as_mut]
        #[deref]
        #[deref_mut]
        #[holder(use_place_holder)]
        pub geometric_representation_item: GeometricRepresentationItem,
        #[holder(use_place_holder)]
        pub sbsm_boundary: Vec<Shell>,
    }
    #[derive(
        Debug, Clone, PartialEq, :: derive_new :: new, Holder, AsRef, AsMut, Deref, DerefMut,
    )]
    # [holder (table = Tables)]
    # [holder (field = shell_based_wireframe_model)]
    #[holder(generate_deserialize)]
    pub struct ShellBasedWireframeModel {
        #[as_ref]
        #[as_mut]
        #[deref]
        #[deref_mut]
        #[holder(use_place_holder)]
        pub geometric_representation_item: GeometricRepresentationItem,
        #[holder(use_place_holder)]
        pub sbwm_boundary: Vec<Shell>,
    }
    #[derive(
        Debug, Clone, PartialEq, :: derive_new :: new, Holder, AsRef, AsMut, Deref, DerefMut,
    )]
    # [holder (table = Tables)]
    # [holder (field = shell_based_wireframe_shape_representation)]
    #[holder(generate_deserialize)]
    pub struct ShellBasedWireframeShapeRepresentation {
        #[as_ref]
        #[as_mut]
        #[deref]
        #[deref_mut]
        #[holder(use_place_holder)]
        pub shape_representation: ShapeRepresentation,
    }
    #[derive(
        Debug, Clone, PartialEq, :: derive_new :: new, Holder, AsRef, AsMut, Deref, DerefMut,
    )]
    # [holder (table = Tables)]
    # [holder (field = si_unit)]
    #[holder(generate_deserialize)]
    pub struct SiUnit {
        #[as_ref]
        #[as_mut]
        #[deref]
        #[deref_mut]
        #[holder(use_place_holder)]
        pub named_unit: NamedUnit,
        pub prefix: Option<SiPrefix>,
        pub name: SiUnitName,
    }
    #[derive(
        Debug, Clone, PartialEq, :: derive_new :: new, Holder, AsRef, AsMut, Deref, DerefMut,
    )]
    # [holder (table = Tables)]
    # [holder (field = solid_angle_measure_with_unit)]
    #[holder(generate_deserialize)]
    pub struct SolidAngleMeasureWithUnit {
        #[as_ref]
        #[as_mut]
        #[deref]
        #[deref_mut]
        #[holder(use_place_holder)]
        pub measure_with_unit: MeasureWithUnit,
    }
    #[derive(
        Debug, Clone, PartialEq, :: derive_new :: new, Holder, AsRef, AsMut, Deref, DerefMut,
    )]
    # [holder (table = Tables)]
    # [holder (field = solid_angle_unit)]
    #[holder(generate_deserialize)]
    pub struct SolidAngleUnit {
        #[as_ref]
        #[as_mut]
        #[deref]
        #[deref_mut]
        #[holder(use_place_holder)]
        pub named_unit: NamedUnit,
    }
    #[derive(
        Debug, Clone, PartialEq, :: derive_new :: new, Holder, AsRef, AsMut, Deref, DerefMut,
    )]
    # [holder (table = Tables)]
    # [holder (field = solid_model)]
    #[holder(generate_deserialize)]
    pub struct SolidModel {
        #[as_ref]
        #[as_mut]
        #[deref]
        #[deref_mut]
        #[holder(use_place_holder)]
        pub geometric_representation_item: GeometricRepresentationItem,
    }
    #[derive(Debug, Clone, PartialEq, Holder)]
    # [holder (table = Tables)]
    #[holder(generate_deserialize)]
    pub enum SolidModelAny {
        #[holder(use_place_holder)]
        # [holder (field = solid_model)]
        SolidModel(Box<SolidModel>),
        #[holder(use_place_holder)]
        # [holder (field = manifold_solid_brep)]
        ManifoldSolidBrep(Box<ManifoldSolidBrepAny>),
    }
    impl Into<SolidModelAny> for SolidModel {
        fn into(self) -> SolidModelAny {
            SolidModelAny::SolidModel(Box::new(self))
        }
    }
    impl Into<SolidModelAny> for ManifoldSolidBrep {
        fn into(self) -> SolidModelAny {
            SolidModelAny::ManifoldSolidBrep(Box::new(self.into()))
        }
    }
    impl AsRef<SolidModel> for SolidModelAny {
        fn as_ref(&self) -> &SolidModel {
            match self {
                SolidModelAny::SolidModel(x) => x.as_ref(),
                SolidModelAny::ManifoldSolidBrep(x) => (**x).as_ref(),
            }
        }
    }
    impl AsRef<GeometricRepresentationItem> for SolidModelAny {
        fn as_ref(&self) -> &GeometricRepresentationItem {
            match self {
                SolidModelAny::SolidModel(x) => AsRef::<SolidModel>::as_ref(x).as_ref(),
                SolidModelAny::ManifoldSolidBrep(x) => {
                    AsRef::<SolidModel>::as_ref(x.as_ref()).as_ref()
                }
            }
        }
    }
    #[derive(
        Debug, Clone, PartialEq, :: derive_new :: new, Holder, AsRef, AsMut, Deref, DerefMut,
    )]
    # [holder (table = Tables)]
    # [holder (field = specified_higher_usage_occurrence)]
    #[holder(generate_deserialize)]
    pub struct SpecifiedHigherUsageOccurrence {
        #[as_ref]
        #[as_mut]
        #[deref]
        #[deref_mut]
        #[holder(use_place_holder)]
        pub assembly_component_usage: AssemblyComponentUsage,
        #[holder(use_place_holder)]
        pub upper_usage: AssemblyComponentUsageAny,
        #[holder(use_place_holder)]
        pub next_usage: NextAssemblyUsageOccurrence,
    }
    #[derive(
        Debug, Clone, PartialEq, :: derive_new :: new, Holder, AsRef, AsMut, Deref, DerefMut,
    )]
    # [holder (table = Tables)]
    # [holder (field = spherical_surface)]
    #[holder(generate_deserialize)]
    pub struct SphericalSurface {
        #[as_ref]
        #[as_mut]
        #[deref]
        #[deref_mut]
        #[holder(use_place_holder)]
        pub elementary_surface: ElementarySurface,
        #[holder(use_place_holder)]
        pub radius: PositiveLengthMeasure,
    }
    #[derive(
        Debug, Clone, PartialEq, :: derive_new :: new, Holder, AsRef, AsMut, Deref, DerefMut,
    )]
    # [holder (table = Tables)]
    # [holder (field = start_request)]
    #[holder(generate_deserialize)]
    pub struct StartRequest {
        #[as_ref]
        #[as_mut]
        #[deref]
        #[deref_mut]
        #[holder(use_place_holder)]
        pub action_request_assignment: ActionRequestAssignment,
        #[holder(use_place_holder)]
        pub items: Vec<StartRequestItem>,
    }
    #[derive(
        Debug, Clone, PartialEq, :: derive_new :: new, Holder, AsRef, AsMut, Deref, DerefMut,
    )]
    # [holder (table = Tables)]
    # [holder (field = start_work)]
    #[holder(generate_deserialize)]
    pub struct StartWork {
        #[as_ref]
        #[as_mut]
        #[deref]
        #[deref_mut]
        #[holder(use_place_holder)]
        pub action_assignment: ActionAssignment,
        #[holder(use_place_holder)]
        pub items: Vec<WorkItem>,
    }
    #[derive(
        Debug, Clone, PartialEq, :: derive_new :: new, Holder, AsRef, AsMut, Deref, DerefMut,
    )]
    # [holder (table = Tables)]
    # [holder (field = supplied_part_relationship)]
    #[holder(generate_deserialize)]
    pub struct SuppliedPartRelationship {
        #[as_ref]
        #[as_mut]
        #[deref]
        #[deref_mut]
        #[holder(use_place_holder)]
        pub product_definition_relationship: ProductDefinitionRelationship,
    }
    #[derive(
        Debug, Clone, PartialEq, :: derive_new :: new, Holder, AsRef, AsMut, Deref, DerefMut,
    )]
    # [holder (table = Tables)]
    # [holder (field = surface)]
    #[holder(generate_deserialize)]
    pub struct Surface {
        #[as_ref]
        #[as_mut]
        #[deref]
        #[deref_mut]
        #[holder(use_place_holder)]
        pub geometric_representation_item: GeometricRepresentationItem,
    }
    #[derive(Debug, Clone, PartialEq, Holder)]
    # [holder (table = Tables)]
    #[holder(generate_deserialize)]
    pub enum SurfaceAny {
        #[holder(use_place_holder)]
        # [holder (field = surface)]
        Surface(Box<Surface>),
        #[holder(use_place_holder)]
        # [holder (field = bounded_surface)]
        BoundedSurface(Box<BoundedSurfaceAny>),
        #[holder(use_place_holder)]
        # [holder (field = elementary_surface)]
        ElementarySurface(Box<ElementarySurfaceAny>),
        #[holder(use_place_holder)]
        # [holder (field = offset_surface)]
        OffsetSurface(Box<OffsetSurface>),
        #[holder(use_place_holder)]
        # [holder (field = surface_replica)]
        SurfaceReplica(Box<SurfaceReplica>),
        #[holder(use_place_holder)]
        # [holder (field = swept_surface)]
        SweptSurface(Box<SweptSurfaceAny>),
    }
    impl Into<SurfaceAny> for Surface {
        fn into(self) -> SurfaceAny {
            SurfaceAny::Surface(Box::new(self))
        }
    }
    impl Into<SurfaceAny> for BoundedSurface {
        fn into(self) -> SurfaceAny {
            SurfaceAny::BoundedSurface(Box::new(self.into()))
        }
    }
    impl Into<SurfaceAny> for ElementarySurface {
        fn into(self) -> SurfaceAny {
            SurfaceAny::ElementarySurface(Box::new(self.into()))
        }
    }
    impl Into<SurfaceAny> for OffsetSurface {
        fn into(self) -> SurfaceAny {
            SurfaceAny::OffsetSurface(Box::new(self.into()))
        }
    }
    impl Into<SurfaceAny> for SurfaceReplica {
        fn into(self) -> SurfaceAny {
            SurfaceAny::SurfaceReplica(Box::new(self.into()))
        }
    }
    impl Into<SurfaceAny> for SweptSurface {
        fn into(self) -> SurfaceAny {
            SurfaceAny::SweptSurface(Box::new(self.into()))
        }
    }
    impl AsRef<Surface> for SurfaceAny {
        fn as_ref(&self) -> &Surface {
            match self {
                SurfaceAny::Surface(x) => x.as_ref(),
                SurfaceAny::BoundedSurface(x) => (**x).as_ref(),
                SurfaceAny::ElementarySurface(x) => (**x).as_ref(),
                SurfaceAny::OffsetSurface(x) => (**x).as_ref(),
                SurfaceAny::SurfaceReplica(x) => (**x).as_ref(),
                SurfaceAny::SweptSurface(x) => (**x).as_ref(),
            }
        }
    }
    impl AsRef<GeometricRepresentationItem> for SurfaceAny {
        fn as_ref(&self) -> &GeometricRepresentationItem {
            match self {
                SurfaceAny::Surface(x) => AsRef::<Surface>::as_ref(x).as_ref(),
                SurfaceAny::BoundedSurface(x) => AsRef::<Surface>::as_ref(x.as_ref()).as_ref(),
                SurfaceAny::ElementarySurface(x) => AsRef::<Surface>::as_ref(x.as_ref()).as_ref(),
                SurfaceAny::OffsetSurface(x) => AsRef::<Surface>::as_ref(x.as_ref()).as_ref(),
                SurfaceAny::SurfaceReplica(x) => AsRef::<Surface>::as_ref(x.as_ref()).as_ref(),
                SurfaceAny::SweptSurface(x) => AsRef::<Surface>::as_ref(x.as_ref()).as_ref(),
            }
        }
    }
    #[derive(
        Debug, Clone, PartialEq, :: derive_new :: new, Holder, AsRef, AsMut, Deref, DerefMut,
    )]
    # [holder (table = Tables)]
    # [holder (field = surface_curve)]
    #[holder(generate_deserialize)]
    pub struct SurfaceCurve {
        #[as_ref]
        #[as_mut]
        #[deref]
        #[deref_mut]
        #[holder(use_place_holder)]
        pub curve: Curve,
        #[holder(use_place_holder)]
        pub curve_3d: CurveAny,
        #[holder(use_place_holder)]
        pub associated_geometry: Vec<PcurveOrSurface>,
        pub master_representation: PreferredSurfaceCurveRepresentation,
    }
    #[derive(Debug, Clone, PartialEq, Holder)]
    # [holder (table = Tables)]
    #[holder(generate_deserialize)]
    pub enum SurfaceCurveAny {
        #[holder(use_place_holder)]
        # [holder (field = surface_curve)]
        SurfaceCurve(Box<SurfaceCurve>),
        #[holder(use_place_holder)]
        # [holder (field = bounded_surface_curve)]
        BoundedSurfaceCurve(Box<BoundedSurfaceCurve>),
        #[holder(use_place_holder)]
        # [holder (field = intersection_curve)]
        IntersectionCurve(Box<IntersectionCurve>),
        #[holder(use_place_holder)]
        # [holder (field = seam_curve)]
        SeamCurve(Box<SeamCurve>),
    }
    impl Into<SurfaceCurveAny> for SurfaceCurve {
        fn into(self) -> SurfaceCurveAny {
            SurfaceCurveAny::SurfaceCurve(Box::new(self))
        }
    }
    impl Into<SurfaceCurveAny> for BoundedSurfaceCurve {
        fn into(self) -> SurfaceCurveAny {
            SurfaceCurveAny::BoundedSurfaceCurve(Box::new(self.into()))
        }
    }
    impl Into<SurfaceCurveAny> for IntersectionCurve {
        fn into(self) -> SurfaceCurveAny {
            SurfaceCurveAny::IntersectionCurve(Box::new(self.into()))
        }
    }
    impl Into<SurfaceCurveAny> for SeamCurve {
        fn into(self) -> SurfaceCurveAny {
            SurfaceCurveAny::SeamCurve(Box::new(self.into()))
        }
    }
    impl AsRef<SurfaceCurve> for SurfaceCurveAny {
        fn as_ref(&self) -> &SurfaceCurve {
            match self {
                SurfaceCurveAny::SurfaceCurve(x) => x.as_ref(),
                SurfaceCurveAny::BoundedSurfaceCurve(x) => (**x).as_ref(),
                SurfaceCurveAny::IntersectionCurve(x) => (**x).as_ref(),
                SurfaceCurveAny::SeamCurve(x) => (**x).as_ref(),
            }
        }
    }
    impl AsRef<Curve> for SurfaceCurveAny {
        fn as_ref(&self) -> &Curve {
            match self {
                SurfaceCurveAny::SurfaceCurve(x) => AsRef::<SurfaceCurve>::as_ref(x).as_ref(),
                SurfaceCurveAny::BoundedSurfaceCurve(x) => {
                    AsRef::<SurfaceCurve>::as_ref(x.as_ref()).as_ref()
                }
                SurfaceCurveAny::IntersectionCurve(x) => {
                    AsRef::<SurfaceCurve>::as_ref(x.as_ref()).as_ref()
                }
                SurfaceCurveAny::SeamCurve(x) => AsRef::<SurfaceCurve>::as_ref(x.as_ref()).as_ref(),
            }
        }
    }
    #[derive(
        Debug, Clone, PartialEq, :: derive_new :: new, Holder, AsRef, AsMut, Deref, DerefMut,
    )]
    # [holder (table = Tables)]
    # [holder (field = surface_of_linear_extrusion)]
    #[holder(generate_deserialize)]
    pub struct SurfaceOfLinearExtrusion {
        #[as_ref]
        #[as_mut]
        #[deref]
        #[deref_mut]
        #[holder(use_place_holder)]
        pub swept_surface: SweptSurface,
        #[holder(use_place_holder)]
        pub extrusion_axis: Vector,
    }
    #[derive(
        Debug, Clone, PartialEq, :: derive_new :: new, Holder, AsRef, AsMut, Deref, DerefMut,
    )]
    # [holder (table = Tables)]
    # [holder (field = surface_of_revolution)]
    #[holder(generate_deserialize)]
    pub struct SurfaceOfRevolution {
        #[as_ref]
        #[as_mut]
        #[deref]
        #[deref_mut]
        #[holder(use_place_holder)]
        pub swept_surface: SweptSurface,
        #[holder(use_place_holder)]
        pub axis_position: Axis1Placement,
    }
    #[derive(
        Debug, Clone, PartialEq, :: derive_new :: new, Holder, AsRef, AsMut, Deref, DerefMut,
    )]
    # [holder (table = Tables)]
    # [holder (field = surface_patch)]
    #[holder(generate_deserialize)]
    pub struct SurfacePatch {
        #[as_ref]
        #[as_mut]
        #[deref]
        #[deref_mut]
        #[holder(use_place_holder)]
        pub founded_item: FoundedItem,
        #[holder(use_place_holder)]
        pub parent_surface: BoundedSurfaceAny,
        pub u_transition: TransitionCode,
        pub v_transition: TransitionCode,
        pub u_sense: bool,
        pub v_sense: bool,
    }
    #[derive(
        Debug, Clone, PartialEq, :: derive_new :: new, Holder, AsRef, AsMut, Deref, DerefMut,
    )]
    # [holder (table = Tables)]
    # [holder (field = surface_replica)]
    #[holder(generate_deserialize)]
    pub struct SurfaceReplica {
        #[as_ref]
        #[as_mut]
        #[deref]
        #[deref_mut]
        #[holder(use_place_holder)]
        pub surface: Surface,
        #[holder(use_place_holder)]
        pub parent_surface: SurfaceAny,
        #[holder(use_place_holder)]
        pub transformation: CartesianTransformationOperator3D,
    }
    #[derive(
        Debug, Clone, PartialEq, :: derive_new :: new, Holder, AsRef, AsMut, Deref, DerefMut,
    )]
    # [holder (table = Tables)]
    # [holder (field = swept_surface)]
    #[holder(generate_deserialize)]
    pub struct SweptSurface {
        #[as_ref]
        #[as_mut]
        #[deref]
        #[deref_mut]
        #[holder(use_place_holder)]
        pub surface: Surface,
        #[holder(use_place_holder)]
        pub swept_curve: CurveAny,
    }
    #[derive(Debug, Clone, PartialEq, Holder)]
    # [holder (table = Tables)]
    #[holder(generate_deserialize)]
    pub enum SweptSurfaceAny {
        #[holder(use_place_holder)]
        # [holder (field = swept_surface)]
        SweptSurface(Box<SweptSurface>),
        #[holder(use_place_holder)]
        # [holder (field = surface_of_linear_extrusion)]
        SurfaceOfLinearExtrusion(Box<SurfaceOfLinearExtrusion>),
        #[holder(use_place_holder)]
        # [holder (field = surface_of_revolution)]
        SurfaceOfRevolution(Box<SurfaceOfRevolution>),
    }
    impl Into<SweptSurfaceAny> for SweptSurface {
        fn into(self) -> SweptSurfaceAny {
            SweptSurfaceAny::SweptSurface(Box::new(self))
        }
    }
    impl Into<SweptSurfaceAny> for SurfaceOfLinearExtrusion {
        fn into(self) -> SweptSurfaceAny {
            SweptSurfaceAny::SurfaceOfLinearExtrusion(Box::new(self.into()))
        }
    }
    impl Into<SweptSurfaceAny> for SurfaceOfRevolution {
        fn into(self) -> SweptSurfaceAny {
            SweptSurfaceAny::SurfaceOfRevolution(Box::new(self.into()))
        }
    }
    impl AsRef<SweptSurface> for SweptSurfaceAny {
        fn as_ref(&self) -> &SweptSurface {
            match self {
                SweptSurfaceAny::SweptSurface(x) => x.as_ref(),
                SweptSurfaceAny::SurfaceOfLinearExtrusion(x) => (**x).as_ref(),
                SweptSurfaceAny::SurfaceOfRevolution(x) => (**x).as_ref(),
            }
        }
    }
    impl AsRef<Surface> for SweptSurfaceAny {
        fn as_ref(&self) -> &Surface {
            match self {
                SweptSurfaceAny::SweptSurface(x) => AsRef::<SweptSurface>::as_ref(x).as_ref(),
                SweptSurfaceAny::SurfaceOfLinearExtrusion(x) => {
                    AsRef::<SweptSurface>::as_ref(x.as_ref()).as_ref()
                }
                SweptSurfaceAny::SurfaceOfRevolution(x) => {
                    AsRef::<SweptSurface>::as_ref(x.as_ref()).as_ref()
                }
            }
        }
    }
    #[derive(
        Debug, Clone, PartialEq, :: derive_new :: new, Holder, AsRef, AsMut, Deref, DerefMut,
    )]
    # [holder (table = Tables)]
    # [holder (field = topological_representation_item)]
    #[holder(generate_deserialize)]
    pub struct TopologicalRepresentationItem {
        #[as_ref]
        #[as_mut]
        #[deref]
        #[deref_mut]
        #[holder(use_place_holder)]
        pub representation_item: RepresentationItem,
    }
    #[derive(Debug, Clone, PartialEq, Holder)]
    # [holder (table = Tables)]
    #[holder(generate_deserialize)]
    pub enum TopologicalRepresentationItemAny {
        #[holder(use_place_holder)]
        # [holder (field = topological_representation_item)]
        TopologicalRepresentationItem(Box<TopologicalRepresentationItem>),
        #[holder(use_place_holder)]
        # [holder (field = connected_edge_set)]
        ConnectedEdgeSet(Box<ConnectedEdgeSet>),
        #[holder(use_place_holder)]
        # [holder (field = connected_face_set)]
        ConnectedFaceSet(Box<ConnectedFaceSetAny>),
        #[holder(use_place_holder)]
        # [holder (field = edge)]
        Edge(Box<EdgeAny>),
        #[holder(use_place_holder)]
        # [holder (field = face)]
        Face(Box<FaceAny>),
        #[holder(use_place_holder)]
        # [holder (field = face_bound)]
        FaceBound(Box<FaceBoundAny>),
        #[holder(use_place_holder)]
        # [holder (field = r#loop)]
        Loop(Box<LoopAny>),
        #[holder(use_place_holder)]
        # [holder (field = path)]
        Path(Box<PathAny>),
        #[holder(use_place_holder)]
        # [holder (field = vertex)]
        Vertex(Box<VertexAny>),
        #[holder(use_place_holder)]
        # [holder (field = vertex_shell)]
        VertexShell(Box<VertexShell>),
        #[holder(use_place_holder)]
        # [holder (field = wire_shell)]
        WireShell(Box<WireShell>),
    }
    impl Into<TopologicalRepresentationItemAny> for TopologicalRepresentationItem {
        fn into(self) -> TopologicalRepresentationItemAny {
            TopologicalRepresentationItemAny::TopologicalRepresentationItem(Box::new(self))
        }
    }
    impl Into<TopologicalRepresentationItemAny> for ConnectedEdgeSet {
        fn into(self) -> TopologicalRepresentationItemAny {
            TopologicalRepresentationItemAny::ConnectedEdgeSet(Box::new(self.into()))
        }
    }
    impl Into<TopologicalRepresentationItemAny> for ConnectedFaceSet {
        fn into(self) -> TopologicalRepresentationItemAny {
            TopologicalRepresentationItemAny::ConnectedFaceSet(Box::new(self.into()))
        }
    }
    impl Into<TopologicalRepresentationItemAny> for Edge {
        fn into(self) -> TopologicalRepresentationItemAny {
            TopologicalRepresentationItemAny::Edge(Box::new(self.into()))
        }
    }
    impl Into<TopologicalRepresentationItemAny> for Face {
        fn into(self) -> TopologicalRepresentationItemAny {
            TopologicalRepresentationItemAny::Face(Box::new(self.into()))
        }
    }
    impl Into<TopologicalRepresentationItemAny> for FaceBound {
        fn into(self) -> TopologicalRepresentationItemAny {
            TopologicalRepresentationItemAny::FaceBound(Box::new(self.into()))
        }
    }
    impl Into<TopologicalRepresentationItemAny> for Loop {
        fn into(self) -> TopologicalRepresentationItemAny {
            TopologicalRepresentationItemAny::Loop(Box::new(self.into()))
        }
    }
    impl Into<TopologicalRepresentationItemAny> for Path {
        fn into(self) -> TopologicalRepresentationItemAny {
            TopologicalRepresentationItemAny::Path(Box::new(self.into()))
        }
    }
    impl Into<TopologicalRepresentationItemAny> for Vertex {
        fn into(self) -> TopologicalRepresentationItemAny {
            TopologicalRepresentationItemAny::Vertex(Box::new(self.into()))
        }
    }
    impl Into<TopologicalRepresentationItemAny> for VertexShell {
        fn into(self) -> TopologicalRepresentationItemAny {
            TopologicalRepresentationItemAny::VertexShell(Box::new(self.into()))
        }
    }
    impl Into<TopologicalRepresentationItemAny> for WireShell {
        fn into(self) -> TopologicalRepresentationItemAny {
            TopologicalRepresentationItemAny::WireShell(Box::new(self.into()))
        }
    }
    impl AsRef<TopologicalRepresentationItem> for TopologicalRepresentationItemAny {
        fn as_ref(&self) -> &TopologicalRepresentationItem {
            match self {
                TopologicalRepresentationItemAny::TopologicalRepresentationItem(x) => x.as_ref(),
                TopologicalRepresentationItemAny::ConnectedEdgeSet(x) => (**x).as_ref(),
                TopologicalRepresentationItemAny::ConnectedFaceSet(x) => (**x).as_ref(),
                TopologicalRepresentationItemAny::Edge(x) => (**x).as_ref(),
                TopologicalRepresentationItemAny::Face(x) => (**x).as_ref(),
                TopologicalRepresentationItemAny::FaceBound(x) => (**x).as_ref(),
                TopologicalRepresentationItemAny::Loop(x) => (**x).as_ref(),
                TopologicalRepresentationItemAny::Path(x) => (**x).as_ref(),
                TopologicalRepresentationItemAny::Vertex(x) => (**x).as_ref(),
                TopologicalRepresentationItemAny::VertexShell(x) => (**x).as_ref(),
                TopologicalRepresentationItemAny::WireShell(x) => (**x).as_ref(),
            }
        }
    }
    impl AsRef<RepresentationItem> for TopologicalRepresentationItemAny {
        fn as_ref(&self) -> &RepresentationItem {
            match self {
                TopologicalRepresentationItemAny::TopologicalRepresentationItem(x) => {
                    AsRef::<TopologicalRepresentationItem>::as_ref(x).as_ref()
                }
                TopologicalRepresentationItemAny::ConnectedEdgeSet(x) => {
                    AsRef::<TopologicalRepresentationItem>::as_ref(x.as_ref()).as_ref()
                }
                TopologicalRepresentationItemAny::ConnectedFaceSet(x) => {
                    AsRef::<TopologicalRepresentationItem>::as_ref(x.as_ref()).as_ref()
                }
                TopologicalRepresentationItemAny::Edge(x) => {
                    AsRef::<TopologicalRepresentationItem>::as_ref(x.as_ref()).as_ref()
                }
                TopologicalRepresentationItemAny::Face(x) => {
                    AsRef::<TopologicalRepresentationItem>::as_ref(x.as_ref()).as_ref()
                }
                TopologicalRepresentationItemAny::FaceBound(x) => {
                    AsRef::<TopologicalRepresentationItem>::as_ref(x.as_ref()).as_ref()
                }
                TopologicalRepresentationItemAny::Loop(x) => {
                    AsRef::<TopologicalRepresentationItem>::as_ref(x.as_ref()).as_ref()
                }
                TopologicalRepresentationItemAny::Path(x) => {
                    AsRef::<TopologicalRepresentationItem>::as_ref(x.as_ref()).as_ref()
                }
                TopologicalRepresentationItemAny::Vertex(x) => {
                    AsRef::<TopologicalRepresentationItem>::as_ref(x.as_ref()).as_ref()
                }
                TopologicalRepresentationItemAny::VertexShell(x) => {
                    AsRef::<TopologicalRepresentationItem>::as_ref(x.as_ref()).as_ref()
                }
                TopologicalRepresentationItemAny::WireShell(x) => {
                    AsRef::<TopologicalRepresentationItem>::as_ref(x.as_ref()).as_ref()
                }
            }
        }
    }
    #[derive(
        Debug, Clone, PartialEq, :: derive_new :: new, Holder, AsRef, AsMut, Deref, DerefMut,
    )]
    # [holder (table = Tables)]
    # [holder (field = toroidal_surface)]
    #[holder(generate_deserialize)]
    pub struct ToroidalSurface {
        #[as_ref]
        #[as_mut]
        #[deref]
        #[deref_mut]
        #[holder(use_place_holder)]
        pub elementary_surface: ElementarySurface,
        #[holder(use_place_holder)]
        pub major_radius: PositiveLengthMeasure,
        #[holder(use_place_holder)]
        pub minor_radius: PositiveLengthMeasure,
    }
    #[derive(Debug, Clone, PartialEq, Holder)]
    # [holder (table = Tables)]
    #[holder(generate_deserialize)]
    pub enum ToroidalSurfaceAny {
        #[holder(use_place_holder)]
        # [holder (field = toroidal_surface)]
        ToroidalSurface(Box<ToroidalSurface>),
        #[holder(use_place_holder)]
        # [holder (field = degenerate_toroidal_surface)]
        DegenerateToroidalSurface(Box<DegenerateToroidalSurface>),
    }
    impl Into<ToroidalSurfaceAny> for ToroidalSurface {
        fn into(self) -> ToroidalSurfaceAny {
            ToroidalSurfaceAny::ToroidalSurface(Box::new(self))
        }
    }
    impl Into<ToroidalSurfaceAny> for DegenerateToroidalSurface {
        fn into(self) -> ToroidalSurfaceAny {
            ToroidalSurfaceAny::DegenerateToroidalSurface(Box::new(self.into()))
        }
    }
    impl AsRef<ToroidalSurface> for ToroidalSurfaceAny {
        fn as_ref(&self) -> &ToroidalSurface {
            match self {
                ToroidalSurfaceAny::ToroidalSurface(x) => x.as_ref(),
                ToroidalSurfaceAny::DegenerateToroidalSurface(x) => (**x).as_ref(),
            }
        }
    }
    impl AsRef<ElementarySurface> for ToroidalSurfaceAny {
        fn as_ref(&self) -> &ElementarySurface {
            match self {
                ToroidalSurfaceAny::ToroidalSurface(x) => {
                    AsRef::<ToroidalSurface>::as_ref(x).as_ref()
                }
                ToroidalSurfaceAny::DegenerateToroidalSurface(x) => {
                    AsRef::<ToroidalSurface>::as_ref(x.as_ref()).as_ref()
                }
            }
        }
    }
    #[derive(
        Debug, Clone, PartialEq, :: derive_new :: new, Holder, AsRef, AsMut, Deref, DerefMut,
    )]
    # [holder (table = Tables)]
    # [holder (field = trimmed_curve)]
    #[holder(generate_deserialize)]
    pub struct TrimmedCurve {
        #[as_ref]
        #[as_mut]
        #[deref]
        #[deref_mut]
        #[holder(use_place_holder)]
        pub bounded_curve: BoundedCurve,
        #[holder(use_place_holder)]
        pub basis_curve: CurveAny,
        #[holder(use_place_holder)]
        pub trim_1: Vec<TrimmingSelect>,
        #[holder(use_place_holder)]
        pub trim_2: Vec<TrimmingSelect>,
        pub sense_agreement: bool,
        pub master_representation: TrimmingPreference,
    }
    #[derive(
        Debug, Clone, PartialEq, :: derive_new :: new, Holder, AsRef, AsMut, Deref, DerefMut,
    )]
    # [holder (table = Tables)]
    # [holder (field = uncertainty_measure_with_unit)]
    #[holder(generate_deserialize)]
    pub struct UncertaintyMeasureWithUnit {
        #[as_ref]
        #[as_mut]
        #[deref]
        #[deref_mut]
        #[holder(use_place_holder)]
        pub measure_with_unit: MeasureWithUnit,
        #[holder(use_place_holder)]
        pub name: Label,
        #[holder(use_place_holder)]
        pub description: Text,
    }
    #[derive(
        Debug, Clone, PartialEq, :: derive_new :: new, Holder, AsRef, AsMut, Deref, DerefMut,
    )]
    # [holder (table = Tables)]
    # [holder (field = uniform_curve)]
    #[holder(generate_deserialize)]
    pub struct UniformCurve {
        #[as_ref]
        #[as_mut]
        #[deref]
        #[deref_mut]
        #[holder(use_place_holder)]
        pub b_spline_curve: BSplineCurve,
    }
    #[derive(
        Debug, Clone, PartialEq, :: derive_new :: new, Holder, AsRef, AsMut, Deref, DerefMut,
    )]
    # [holder (table = Tables)]
    # [holder (field = uniform_surface)]
    #[holder(generate_deserialize)]
    pub struct UniformSurface {
        #[as_ref]
        #[as_mut]
        #[deref]
        #[deref_mut]
        #[holder(use_place_holder)]
        pub b_spline_surface: BSplineSurface,
    }
    #[derive(
        Debug, Clone, PartialEq, :: derive_new :: new, Holder, AsRef, AsMut, Deref, DerefMut,
    )]
    # [holder (table = Tables)]
    # [holder (field = vector)]
    #[holder(generate_deserialize)]
    pub struct Vector {
        #[as_ref]
        #[as_mut]
        #[deref]
        #[deref_mut]
        #[holder(use_place_holder)]
        pub geometric_representation_item: GeometricRepresentationItem,
        #[holder(use_place_holder)]
        pub orientation: Direction,
        #[holder(use_place_holder)]
        pub magnitude: LengthMeasure,
    }
    #[derive(Debug, Clone, PartialEq, :: derive_new :: new, Holder)]
    # [holder (table = Tables)]
    # [holder (field = versioned_action_request)]
    #[holder(generate_deserialize)]
    pub struct VersionedActionRequest {
        #[holder(use_place_holder)]
        pub id: Identifier,
        #[holder(use_place_holder)]
        pub version: Label,
        #[holder(use_place_holder)]
        pub purpose: Text,
        #[holder(use_place_holder)]
        pub description: Text,
    }
    #[derive(
        Debug, Clone, PartialEq, :: derive_new :: new, Holder, AsRef, AsMut, Deref, DerefMut,
    )]
    # [holder (table = Tables)]
    # [holder (field = vertex)]
    #[holder(generate_deserialize)]
    pub struct Vertex {
        #[as_ref]
        #[as_mut]
        #[deref]
        #[deref_mut]
        #[holder(use_place_holder)]
        pub topological_representation_item: TopologicalRepresentationItem,
    }
    #[derive(Debug, Clone, PartialEq, Holder)]
    # [holder (table = Tables)]
    #[holder(generate_deserialize)]
    pub enum VertexAny {
        #[holder(use_place_holder)]
        # [holder (field = vertex)]
        Vertex(Box<Vertex>),
        #[holder(use_place_holder)]
        # [holder (field = vertex_point)]
        VertexPoint(Box<VertexPoint>),
    }
    impl Into<VertexAny> for Vertex {
        fn into(self) -> VertexAny {
            VertexAny::Vertex(Box::new(self))
        }
    }
    impl Into<VertexAny> for VertexPoint {
        fn into(self) -> VertexAny {
            VertexAny::VertexPoint(Box::new(self.into()))
        }
    }
    impl AsRef<Vertex> for VertexAny {
        fn as_ref(&self) -> &Vertex {
            match self {
                VertexAny::Vertex(x) => x.as_ref(),
                VertexAny::VertexPoint(x) => (**x).as_ref(),
            }
        }
    }
    impl AsRef<TopologicalRepresentationItem> for VertexAny {
        fn as_ref(&self) -> &TopologicalRepresentationItem {
            match self {
                VertexAny::Vertex(x) => AsRef::<Vertex>::as_ref(x).as_ref(),
                VertexAny::VertexPoint(x) => AsRef::<Vertex>::as_ref(x.as_ref()).as_ref(),
            }
        }
    }
    #[derive(
        Debug, Clone, PartialEq, :: derive_new :: new, Holder, AsRef, AsMut, Deref, DerefMut,
    )]
    # [holder (table = Tables)]
    # [holder (field = vertex_loop)]
    #[holder(generate_deserialize)]
    pub struct VertexLoop {
        #[as_ref]
        #[as_mut]
        #[deref]
        #[deref_mut]
        #[holder(use_place_holder)]
        pub r#loop: Loop,
        #[holder(use_place_holder)]
        pub loop_vertex: VertexAny,
    }
    #[derive(Debug, Clone, PartialEq, :: derive_new :: new, Holder, AsRef, AsMut)]
    # [holder (table = Tables)]
    # [holder (field = vertex_point)]
    #[holder(generate_deserialize)]
    pub struct VertexPoint {
        #[as_ref]
        #[as_mut]
        #[holder(use_place_holder)]
        pub vertex: Vertex,
        #[as_ref]
        #[as_mut]
        #[holder(use_place_holder)]
        pub geometric_representation_item: GeometricRepresentationItem,
        #[holder(use_place_holder)]
        pub vertex_geometry: PointAny,
    }
    #[derive(
        Debug, Clone, PartialEq, :: derive_new :: new, Holder, AsRef, AsMut, Deref, DerefMut,
    )]
    # [holder (table = Tables)]
    # [holder (field = vertex_shell)]
    #[holder(generate_deserialize)]
    pub struct VertexShell {
        #[as_ref]
        #[as_mut]
        #[deref]
        #[deref_mut]
        #[holder(use_place_holder)]
        pub topological_representation_item: TopologicalRepresentationItem,
        #[holder(use_place_holder)]
        pub vertex_shell_extent: VertexLoop,
    }
    #[derive(
        Debug, Clone, PartialEq, :: derive_new :: new, Holder, AsRef, AsMut, Deref, DerefMut,
    )]
    # [holder (table = Tables)]
    # [holder (field = volume_measure_with_unit)]
    #[holder(generate_deserialize)]
    pub struct VolumeMeasureWithUnit {
        #[as_ref]
        #[as_mut]
        #[deref]
        #[deref_mut]
        #[holder(use_place_holder)]
        pub measure_with_unit: MeasureWithUnit,
    }
    #[derive(
        Debug, Clone, PartialEq, :: derive_new :: new, Holder, AsRef, AsMut, Deref, DerefMut,
    )]
    # [holder (table = Tables)]
    # [holder (field = volume_unit)]
    #[holder(generate_deserialize)]
    pub struct VolumeUnit {
        #[as_ref]
        #[as_mut]
        #[deref]
        #[deref_mut]
        #[holder(use_place_holder)]
        pub named_unit: NamedUnit,
    }
    #[derive(
        Debug, Clone, PartialEq, :: derive_new :: new, Holder, AsRef, AsMut, Deref, DerefMut,
    )]
    # [holder (table = Tables)]
    # [holder (field = week_of_year_and_day_date)]
    #[holder(generate_deserialize)]
    pub struct WeekOfYearAndDayDate {
        #[as_ref]
        #[as_mut]
        #[deref]
        #[deref_mut]
        #[holder(use_place_holder)]
        pub date: Date,
        #[holder(use_place_holder)]
        pub week_component: WeekInYearNumber,
        #[holder(use_place_holder)]
        pub day_component: Option<DayInWeekNumber>,
    }
    #[derive(
        Debug, Clone, PartialEq, :: derive_new :: new, Holder, AsRef, AsMut, Deref, DerefMut,
    )]
    # [holder (table = Tables)]
    # [holder (field = wire_shell)]
    #[holder(generate_deserialize)]
    pub struct WireShell {
        #[as_ref]
        #[as_mut]
        #[deref]
        #[deref_mut]
        #[holder(use_place_holder)]
        pub topological_representation_item: TopologicalRepresentationItem,
        #[holder(use_place_holder)]
        pub wire_shell_extent: Vec<LoopAny>,
    }
}<|MERGE_RESOLUTION|>--- conflicted
+++ resolved
@@ -342,2473 +342,6 @@
         year_number: HashMap<u64, as_holder!(YearNumber)>,
     }
     impl Tables {
-<<<<<<< HEAD
-        pub fn action_iter<'table>(&'table self) -> impl Iterator<Item = Result<Action>> + 'table {
-            self.action
-                .values()
-                .cloned()
-                .map(move |value| value.into_owned(&self))
-        }
-        pub fn action_assignment_iter<'table>(
-            &'table self,
-        ) -> impl Iterator<Item = Result<ActionAssignment>> + 'table {
-            self.action_assignment
-                .values()
-                .cloned()
-                .map(move |value| value.into_owned(&self))
-        }
-        pub fn action_directive_iter<'table>(
-            &'table self,
-        ) -> impl Iterator<Item = Result<ActionDirective>> + 'table {
-            self.action_directive
-                .values()
-                .cloned()
-                .map(move |value| value.into_owned(&self))
-        }
-        pub fn action_method_iter<'table>(
-            &'table self,
-        ) -> impl Iterator<Item = Result<ActionMethod>> + 'table {
-            self.action_method
-                .values()
-                .cloned()
-                .map(move |value| value.into_owned(&self))
-        }
-        pub fn action_request_assignment_iter<'table>(
-            &'table self,
-        ) -> impl Iterator<Item = Result<ActionRequestAssignment>> + 'table {
-            self.action_request_assignment
-                .values()
-                .cloned()
-                .map(move |value| value.into_owned(&self))
-        }
-        pub fn action_request_solution_iter<'table>(
-            &'table self,
-        ) -> impl Iterator<Item = Result<ActionRequestSolution>> + 'table {
-            self.action_request_solution
-                .values()
-                .cloned()
-                .map(move |value| value.into_owned(&self))
-        }
-        pub fn action_request_status_iter<'table>(
-            &'table self,
-        ) -> impl Iterator<Item = Result<ActionRequestStatus>> + 'table {
-            self.action_request_status
-                .values()
-                .cloned()
-                .map(move |value| value.into_owned(&self))
-        }
-        pub fn action_status_iter<'table>(
-            &'table self,
-        ) -> impl Iterator<Item = Result<ActionStatus>> + 'table {
-            self.action_status
-                .values()
-                .cloned()
-                .map(move |value| value.into_owned(&self))
-        }
-        pub fn address_iter<'table>(
-            &'table self,
-        ) -> impl Iterator<Item = Result<Address>> + 'table {
-            self.address
-                .values()
-                .cloned()
-                .map(move |value| value.into_owned(&self))
-        }
-        pub fn advanced_brep_shape_representation_iter<'table>(
-            &'table self,
-        ) -> impl Iterator<Item = Result<AdvancedBrepShapeRepresentation>> + 'table {
-            self.advanced_brep_shape_representation
-                .values()
-                .cloned()
-                .map(move |value| value.into_owned(&self))
-        }
-        pub fn advanced_face_iter<'table>(
-            &'table self,
-        ) -> impl Iterator<Item = Result<AdvancedFace>> + 'table {
-            self.advanced_face
-                .values()
-                .cloned()
-                .map(move |value| value.into_owned(&self))
-        }
-        pub fn alternate_product_relationship_iter<'table>(
-            &'table self,
-        ) -> impl Iterator<Item = Result<AlternateProductRelationship>> + 'table {
-            self.alternate_product_relationship
-                .values()
-                .cloned()
-                .map(move |value| value.into_owned(&self))
-        }
-        pub fn application_context_iter<'table>(
-            &'table self,
-        ) -> impl Iterator<Item = Result<ApplicationContext>> + 'table {
-            self.application_context
-                .values()
-                .cloned()
-                .map(move |value| value.into_owned(&self))
-        }
-        pub fn application_context_element_iter<'table>(
-            &'table self,
-        ) -> impl Iterator<Item = Result<ApplicationContextElement>> + 'table {
-            self.application_context_element
-                .values()
-                .cloned()
-                .map(move |value| value.into_owned(&self))
-        }
-        pub fn application_protocol_definition_iter<'table>(
-            &'table self,
-        ) -> impl Iterator<Item = Result<ApplicationProtocolDefinition>> + 'table {
-            self.application_protocol_definition
-                .values()
-                .cloned()
-                .map(move |value| value.into_owned(&self))
-        }
-        pub fn approval_iter<'table>(
-            &'table self,
-        ) -> impl Iterator<Item = Result<Approval>> + 'table {
-            self.approval
-                .values()
-                .cloned()
-                .map(move |value| value.into_owned(&self))
-        }
-        pub fn approval_assignment_iter<'table>(
-            &'table self,
-        ) -> impl Iterator<Item = Result<ApprovalAssignment>> + 'table {
-            self.approval_assignment
-                .values()
-                .cloned()
-                .map(move |value| value.into_owned(&self))
-        }
-        pub fn approval_date_time_iter<'table>(
-            &'table self,
-        ) -> impl Iterator<Item = Result<ApprovalDateTime>> + 'table {
-            self.approval_date_time
-                .values()
-                .cloned()
-                .map(move |value| value.into_owned(&self))
-        }
-        pub fn approval_person_organization_iter<'table>(
-            &'table self,
-        ) -> impl Iterator<Item = Result<ApprovalPersonOrganization>> + 'table {
-            self.approval_person_organization
-                .values()
-                .cloned()
-                .map(move |value| value.into_owned(&self))
-        }
-        pub fn approval_relationship_iter<'table>(
-            &'table self,
-        ) -> impl Iterator<Item = Result<ApprovalRelationship>> + 'table {
-            self.approval_relationship
-                .values()
-                .cloned()
-                .map(move |value| value.into_owned(&self))
-        }
-        pub fn approval_role_iter<'table>(
-            &'table self,
-        ) -> impl Iterator<Item = Result<ApprovalRole>> + 'table {
-            self.approval_role
-                .values()
-                .cloned()
-                .map(move |value| value.into_owned(&self))
-        }
-        pub fn approval_status_iter<'table>(
-            &'table self,
-        ) -> impl Iterator<Item = Result<ApprovalStatus>> + 'table {
-            self.approval_status
-                .values()
-                .cloned()
-                .map(move |value| value.into_owned(&self))
-        }
-        pub fn area_measure_with_unit_iter<'table>(
-            &'table self,
-        ) -> impl Iterator<Item = Result<AreaMeasureWithUnit>> + 'table {
-            self.area_measure_with_unit
-                .values()
-                .cloned()
-                .map(move |value| value.into_owned(&self))
-        }
-        pub fn area_unit_iter<'table>(
-            &'table self,
-        ) -> impl Iterator<Item = Result<AreaUnit>> + 'table {
-            self.area_unit
-                .values()
-                .cloned()
-                .map(move |value| value.into_owned(&self))
-        }
-        pub fn assembly_component_usage_iter<'table>(
-            &'table self,
-        ) -> impl Iterator<Item = Result<AssemblyComponentUsage>> + 'table {
-            self.assembly_component_usage
-                .values()
-                .cloned()
-                .map(move |value| value.into_owned(&self))
-        }
-        pub fn assembly_component_usage_substitute_iter<'table>(
-            &'table self,
-        ) -> impl Iterator<Item = Result<AssemblyComponentUsageSubstitute>> + 'table {
-            self.assembly_component_usage_substitute
-                .values()
-                .cloned()
-                .map(move |value| value.into_owned(&self))
-        }
-        pub fn axis1_placement_iter<'table>(
-            &'table self,
-        ) -> impl Iterator<Item = Result<Axis1Placement>> + 'table {
-            self.axis1_placement
-                .values()
-                .cloned()
-                .map(move |value| value.into_owned(&self))
-        }
-        pub fn axis2_placement_2d_iter<'table>(
-            &'table self,
-        ) -> impl Iterator<Item = Result<Axis2Placement2D>> + 'table {
-            self.axis2_placement_2d
-                .values()
-                .cloned()
-                .map(move |value| value.into_owned(&self))
-        }
-        pub fn axis2_placement_3d_iter<'table>(
-            &'table self,
-        ) -> impl Iterator<Item = Result<Axis2Placement3D>> + 'table {
-            self.axis2_placement_3d
-                .values()
-                .cloned()
-                .map(move |value| value.into_owned(&self))
-        }
-        pub fn b_spline_curve_iter<'table>(
-            &'table self,
-        ) -> impl Iterator<Item = Result<BSplineCurve>> + 'table {
-            self.b_spline_curve
-                .values()
-                .cloned()
-                .map(move |value| value.into_owned(&self))
-        }
-        pub fn b_spline_curve_with_knots_iter<'table>(
-            &'table self,
-        ) -> impl Iterator<Item = Result<BSplineCurveWithKnots>> + 'table {
-            self.b_spline_curve_with_knots
-                .values()
-                .cloned()
-                .map(move |value| value.into_owned(&self))
-        }
-        pub fn b_spline_surface_iter<'table>(
-            &'table self,
-        ) -> impl Iterator<Item = Result<BSplineSurface>> + 'table {
-            self.b_spline_surface
-                .values()
-                .cloned()
-                .map(move |value| value.into_owned(&self))
-        }
-        pub fn b_spline_surface_with_knots_iter<'table>(
-            &'table self,
-        ) -> impl Iterator<Item = Result<BSplineSurfaceWithKnots>> + 'table {
-            self.b_spline_surface_with_knots
-                .values()
-                .cloned()
-                .map(move |value| value.into_owned(&self))
-        }
-        pub fn bezier_curve_iter<'table>(
-            &'table self,
-        ) -> impl Iterator<Item = Result<BezierCurve>> + 'table {
-            self.bezier_curve
-                .values()
-                .cloned()
-                .map(move |value| value.into_owned(&self))
-        }
-        pub fn bezier_surface_iter<'table>(
-            &'table self,
-        ) -> impl Iterator<Item = Result<BezierSurface>> + 'table {
-            self.bezier_surface
-                .values()
-                .cloned()
-                .map(move |value| value.into_owned(&self))
-        }
-        pub fn boundary_curve_iter<'table>(
-            &'table self,
-        ) -> impl Iterator<Item = Result<BoundaryCurve>> + 'table {
-            self.boundary_curve
-                .values()
-                .cloned()
-                .map(move |value| value.into_owned(&self))
-        }
-        pub fn bounded_curve_iter<'table>(
-            &'table self,
-        ) -> impl Iterator<Item = Result<BoundedCurve>> + 'table {
-            self.bounded_curve
-                .values()
-                .cloned()
-                .map(move |value| value.into_owned(&self))
-        }
-        pub fn bounded_pcurve_iter<'table>(
-            &'table self,
-        ) -> impl Iterator<Item = Result<BoundedPcurve>> + 'table {
-            self.bounded_pcurve
-                .values()
-                .cloned()
-                .map(move |value| value.into_owned(&self))
-        }
-        pub fn bounded_surface_iter<'table>(
-            &'table self,
-        ) -> impl Iterator<Item = Result<BoundedSurface>> + 'table {
-            self.bounded_surface
-                .values()
-                .cloned()
-                .map(move |value| value.into_owned(&self))
-        }
-        pub fn bounded_surface_curve_iter<'table>(
-            &'table self,
-        ) -> impl Iterator<Item = Result<BoundedSurfaceCurve>> + 'table {
-            self.bounded_surface_curve
-                .values()
-                .cloned()
-                .map(move |value| value.into_owned(&self))
-        }
-        pub fn brep_with_voids_iter<'table>(
-            &'table self,
-        ) -> impl Iterator<Item = Result<BrepWithVoids>> + 'table {
-            self.brep_with_voids
-                .values()
-                .cloned()
-                .map(move |value| value.into_owned(&self))
-        }
-        pub fn calendar_date_iter<'table>(
-            &'table self,
-        ) -> impl Iterator<Item = Result<CalendarDate>> + 'table {
-            self.calendar_date
-                .values()
-                .cloned()
-                .map(move |value| value.into_owned(&self))
-        }
-        pub fn cartesian_point_iter<'table>(
-            &'table self,
-        ) -> impl Iterator<Item = Result<CartesianPoint>> + 'table {
-            self.cartesian_point
-                .values()
-                .cloned()
-                .map(move |value| value.into_owned(&self))
-        }
-        pub fn cartesian_transformation_operator_iter<'table>(
-            &'table self,
-        ) -> impl Iterator<Item = Result<CartesianTransformationOperator>> + 'table {
-            self.cartesian_transformation_operator
-                .values()
-                .cloned()
-                .map(move |value| value.into_owned(&self))
-        }
-        pub fn cartesian_transformation_operator_3d_iter<'table>(
-            &'table self,
-        ) -> impl Iterator<Item = Result<CartesianTransformationOperator3D>> + 'table {
-            self.cartesian_transformation_operator_3d
-                .values()
-                .cloned()
-                .map(move |value| value.into_owned(&self))
-        }
-        pub fn cc_design_approval_iter<'table>(
-            &'table self,
-        ) -> impl Iterator<Item = Result<CcDesignApproval>> + 'table {
-            self.cc_design_approval
-                .values()
-                .cloned()
-                .map(move |value| value.into_owned(&self))
-        }
-        pub fn cc_design_certification_iter<'table>(
-            &'table self,
-        ) -> impl Iterator<Item = Result<CcDesignCertification>> + 'table {
-            self.cc_design_certification
-                .values()
-                .cloned()
-                .map(move |value| value.into_owned(&self))
-        }
-        pub fn cc_design_contract_iter<'table>(
-            &'table self,
-        ) -> impl Iterator<Item = Result<CcDesignContract>> + 'table {
-            self.cc_design_contract
-                .values()
-                .cloned()
-                .map(move |value| value.into_owned(&self))
-        }
-        pub fn cc_design_date_and_time_assignment_iter<'table>(
-            &'table self,
-        ) -> impl Iterator<Item = Result<CcDesignDateAndTimeAssignment>> + 'table {
-            self.cc_design_date_and_time_assignment
-                .values()
-                .cloned()
-                .map(move |value| value.into_owned(&self))
-        }
-        pub fn cc_design_person_and_organization_assignment_iter<'table>(
-            &'table self,
-        ) -> impl Iterator<Item = Result<CcDesignPersonAndOrganizationAssignment>> + 'table
-        {
-            self.cc_design_person_and_organization_assignment
-                .values()
-                .cloned()
-                .map(move |value| value.into_owned(&self))
-        }
-        pub fn cc_design_security_classification_iter<'table>(
-            &'table self,
-        ) -> impl Iterator<Item = Result<CcDesignSecurityClassification>> + 'table {
-            self.cc_design_security_classification
-                .values()
-                .cloned()
-                .map(move |value| value.into_owned(&self))
-        }
-        pub fn cc_design_specification_reference_iter<'table>(
-            &'table self,
-        ) -> impl Iterator<Item = Result<CcDesignSpecificationReference>> + 'table {
-            self.cc_design_specification_reference
-                .values()
-                .cloned()
-                .map(move |value| value.into_owned(&self))
-        }
-        pub fn certification_iter<'table>(
-            &'table self,
-        ) -> impl Iterator<Item = Result<Certification>> + 'table {
-            self.certification
-                .values()
-                .cloned()
-                .map(move |value| value.into_owned(&self))
-        }
-        pub fn certification_assignment_iter<'table>(
-            &'table self,
-        ) -> impl Iterator<Item = Result<CertificationAssignment>> + 'table {
-            self.certification_assignment
-                .values()
-                .cloned()
-                .map(move |value| value.into_owned(&self))
-        }
-        pub fn certification_type_iter<'table>(
-            &'table self,
-        ) -> impl Iterator<Item = Result<CertificationType>> + 'table {
-            self.certification_type
-                .values()
-                .cloned()
-                .map(move |value| value.into_owned(&self))
-        }
-        pub fn change_iter<'table>(&'table self) -> impl Iterator<Item = Result<Change>> + 'table {
-            self.change
-                .values()
-                .cloned()
-                .map(move |value| value.into_owned(&self))
-        }
-        pub fn change_request_iter<'table>(
-            &'table self,
-        ) -> impl Iterator<Item = Result<ChangeRequest>> + 'table {
-            self.change_request
-                .values()
-                .cloned()
-                .map(move |value| value.into_owned(&self))
-        }
-        pub fn circle_iter<'table>(&'table self) -> impl Iterator<Item = Result<Circle>> + 'table {
-            self.circle
-                .values()
-                .cloned()
-                .map(move |value| value.into_owned(&self))
-        }
-        pub fn closed_shell_iter<'table>(
-            &'table self,
-        ) -> impl Iterator<Item = Result<ClosedShell>> + 'table {
-            self.closed_shell
-                .values()
-                .cloned()
-                .map(move |value| value.into_owned(&self))
-        }
-        pub fn composite_curve_iter<'table>(
-            &'table self,
-        ) -> impl Iterator<Item = Result<CompositeCurve>> + 'table {
-            self.composite_curve
-                .values()
-                .cloned()
-                .map(move |value| value.into_owned(&self))
-        }
-        pub fn composite_curve_on_surface_iter<'table>(
-            &'table self,
-        ) -> impl Iterator<Item = Result<CompositeCurveOnSurface>> + 'table {
-            self.composite_curve_on_surface
-                .values()
-                .cloned()
-                .map(move |value| value.into_owned(&self))
-        }
-        pub fn composite_curve_segment_iter<'table>(
-            &'table self,
-        ) -> impl Iterator<Item = Result<CompositeCurveSegment>> + 'table {
-            self.composite_curve_segment
-                .values()
-                .cloned()
-                .map(move |value| value.into_owned(&self))
-        }
-        pub fn configuration_design_iter<'table>(
-            &'table self,
-        ) -> impl Iterator<Item = Result<ConfigurationDesign>> + 'table {
-            self.configuration_design
-                .values()
-                .cloned()
-                .map(move |value| value.into_owned(&self))
-        }
-        pub fn configuration_effectivity_iter<'table>(
-            &'table self,
-        ) -> impl Iterator<Item = Result<ConfigurationEffectivity>> + 'table {
-            self.configuration_effectivity
-                .values()
-                .cloned()
-                .map(move |value| value.into_owned(&self))
-        }
-        pub fn configuration_item_iter<'table>(
-            &'table self,
-        ) -> impl Iterator<Item = Result<ConfigurationItem>> + 'table {
-            self.configuration_item
-                .values()
-                .cloned()
-                .map(move |value| value.into_owned(&self))
-        }
-        pub fn conic_iter<'table>(&'table self) -> impl Iterator<Item = Result<Conic>> + 'table {
-            self.conic
-                .values()
-                .cloned()
-                .map(move |value| value.into_owned(&self))
-        }
-        pub fn conical_surface_iter<'table>(
-            &'table self,
-        ) -> impl Iterator<Item = Result<ConicalSurface>> + 'table {
-            self.conical_surface
-                .values()
-                .cloned()
-                .map(move |value| value.into_owned(&self))
-        }
-        pub fn connected_edge_set_iter<'table>(
-            &'table self,
-        ) -> impl Iterator<Item = Result<ConnectedEdgeSet>> + 'table {
-            self.connected_edge_set
-                .values()
-                .cloned()
-                .map(move |value| value.into_owned(&self))
-        }
-        pub fn connected_face_set_iter<'table>(
-            &'table self,
-        ) -> impl Iterator<Item = Result<ConnectedFaceSet>> + 'table {
-            self.connected_face_set
-                .values()
-                .cloned()
-                .map(move |value| value.into_owned(&self))
-        }
-        pub fn context_dependent_shape_representation_iter<'table>(
-            &'table self,
-        ) -> impl Iterator<Item = Result<ContextDependentShapeRepresentation>> + 'table {
-            self.context_dependent_shape_representation
-                .values()
-                .cloned()
-                .map(move |value| value.into_owned(&self))
-        }
-        pub fn context_dependent_unit_iter<'table>(
-            &'table self,
-        ) -> impl Iterator<Item = Result<ContextDependentUnit>> + 'table {
-            self.context_dependent_unit
-                .values()
-                .cloned()
-                .map(move |value| value.into_owned(&self))
-        }
-        pub fn contract_iter<'table>(
-            &'table self,
-        ) -> impl Iterator<Item = Result<Contract>> + 'table {
-            self.contract
-                .values()
-                .cloned()
-                .map(move |value| value.into_owned(&self))
-        }
-        pub fn contract_assignment_iter<'table>(
-            &'table self,
-        ) -> impl Iterator<Item = Result<ContractAssignment>> + 'table {
-            self.contract_assignment
-                .values()
-                .cloned()
-                .map(move |value| value.into_owned(&self))
-        }
-        pub fn contract_type_iter<'table>(
-            &'table self,
-        ) -> impl Iterator<Item = Result<ContractType>> + 'table {
-            self.contract_type
-                .values()
-                .cloned()
-                .map(move |value| value.into_owned(&self))
-        }
-        pub fn conversion_based_unit_iter<'table>(
-            &'table self,
-        ) -> impl Iterator<Item = Result<ConversionBasedUnit>> + 'table {
-            self.conversion_based_unit
-                .values()
-                .cloned()
-                .map(move |value| value.into_owned(&self))
-        }
-        pub fn coordinated_universal_time_offset_iter<'table>(
-            &'table self,
-        ) -> impl Iterator<Item = Result<CoordinatedUniversalTimeOffset>> + 'table {
-            self.coordinated_universal_time_offset
-                .values()
-                .cloned()
-                .map(move |value| value.into_owned(&self))
-        }
-        pub fn curve_iter<'table>(&'table self) -> impl Iterator<Item = Result<Curve>> + 'table {
-            self.curve
-                .values()
-                .cloned()
-                .map(move |value| value.into_owned(&self))
-        }
-        pub fn curve_bounded_surface_iter<'table>(
-            &'table self,
-        ) -> impl Iterator<Item = Result<CurveBoundedSurface>> + 'table {
-            self.curve_bounded_surface
-                .values()
-                .cloned()
-                .map(move |value| value.into_owned(&self))
-        }
-        pub fn curve_replica_iter<'table>(
-            &'table self,
-        ) -> impl Iterator<Item = Result<CurveReplica>> + 'table {
-            self.curve_replica
-                .values()
-                .cloned()
-                .map(move |value| value.into_owned(&self))
-        }
-        pub fn cylindrical_surface_iter<'table>(
-            &'table self,
-        ) -> impl Iterator<Item = Result<CylindricalSurface>> + 'table {
-            self.cylindrical_surface
-                .values()
-                .cloned()
-                .map(move |value| value.into_owned(&self))
-        }
-        pub fn date_iter<'table>(&'table self) -> impl Iterator<Item = Result<Date>> + 'table {
-            self.date
-                .values()
-                .cloned()
-                .map(move |value| value.into_owned(&self))
-        }
-        pub fn date_and_time_iter<'table>(
-            &'table self,
-        ) -> impl Iterator<Item = Result<DateAndTime>> + 'table {
-            self.date_and_time
-                .values()
-                .cloned()
-                .map(move |value| value.into_owned(&self))
-        }
-        pub fn date_and_time_assignment_iter<'table>(
-            &'table self,
-        ) -> impl Iterator<Item = Result<DateAndTimeAssignment>> + 'table {
-            self.date_and_time_assignment
-                .values()
-                .cloned()
-                .map(move |value| value.into_owned(&self))
-        }
-        pub fn date_time_role_iter<'table>(
-            &'table self,
-        ) -> impl Iterator<Item = Result<DateTimeRole>> + 'table {
-            self.date_time_role
-                .values()
-                .cloned()
-                .map(move |value| value.into_owned(&self))
-        }
-        pub fn dated_effectivity_iter<'table>(
-            &'table self,
-        ) -> impl Iterator<Item = Result<DatedEffectivity>> + 'table {
-            self.dated_effectivity
-                .values()
-                .cloned()
-                .map(move |value| value.into_owned(&self))
-        }
-        pub fn definitional_representation_iter<'table>(
-            &'table self,
-        ) -> impl Iterator<Item = Result<DefinitionalRepresentation>> + 'table {
-            self.definitional_representation
-                .values()
-                .cloned()
-                .map(move |value| value.into_owned(&self))
-        }
-        pub fn degenerate_pcurve_iter<'table>(
-            &'table self,
-        ) -> impl Iterator<Item = Result<DegeneratePcurve>> + 'table {
-            self.degenerate_pcurve
-                .values()
-                .cloned()
-                .map(move |value| value.into_owned(&self))
-        }
-        pub fn degenerate_toroidal_surface_iter<'table>(
-            &'table self,
-        ) -> impl Iterator<Item = Result<DegenerateToroidalSurface>> + 'table {
-            self.degenerate_toroidal_surface
-                .values()
-                .cloned()
-                .map(move |value| value.into_owned(&self))
-        }
-        pub fn design_context_iter<'table>(
-            &'table self,
-        ) -> impl Iterator<Item = Result<DesignContext>> + 'table {
-            self.design_context
-                .values()
-                .cloned()
-                .map(move |value| value.into_owned(&self))
-        }
-        pub fn design_make_from_relationship_iter<'table>(
-            &'table self,
-        ) -> impl Iterator<Item = Result<DesignMakeFromRelationship>> + 'table {
-            self.design_make_from_relationship
-                .values()
-                .cloned()
-                .map(move |value| value.into_owned(&self))
-        }
-        pub fn dimensional_exponents_iter<'table>(
-            &'table self,
-        ) -> impl Iterator<Item = Result<DimensionalExponents>> + 'table {
-            self.dimensional_exponents
-                .values()
-                .cloned()
-                .map(move |value| value.into_owned(&self))
-        }
-        pub fn directed_action_iter<'table>(
-            &'table self,
-        ) -> impl Iterator<Item = Result<DirectedAction>> + 'table {
-            self.directed_action
-                .values()
-                .cloned()
-                .map(move |value| value.into_owned(&self))
-        }
-        pub fn direction_iter<'table>(
-            &'table self,
-        ) -> impl Iterator<Item = Result<Direction>> + 'table {
-            self.direction
-                .values()
-                .cloned()
-                .map(move |value| value.into_owned(&self))
-        }
-        pub fn document_iter<'table>(
-            &'table self,
-        ) -> impl Iterator<Item = Result<Document>> + 'table {
-            self.document
-                .values()
-                .cloned()
-                .map(move |value| value.into_owned(&self))
-        }
-        pub fn document_reference_iter<'table>(
-            &'table self,
-        ) -> impl Iterator<Item = Result<DocumentReference>> + 'table {
-            self.document_reference
-                .values()
-                .cloned()
-                .map(move |value| value.into_owned(&self))
-        }
-        pub fn document_relationship_iter<'table>(
-            &'table self,
-        ) -> impl Iterator<Item = Result<DocumentRelationship>> + 'table {
-            self.document_relationship
-                .values()
-                .cloned()
-                .map(move |value| value.into_owned(&self))
-        }
-        pub fn document_type_iter<'table>(
-            &'table self,
-        ) -> impl Iterator<Item = Result<DocumentType>> + 'table {
-            self.document_type
-                .values()
-                .cloned()
-                .map(move |value| value.into_owned(&self))
-        }
-        pub fn document_usage_constraint_iter<'table>(
-            &'table self,
-        ) -> impl Iterator<Item = Result<DocumentUsageConstraint>> + 'table {
-            self.document_usage_constraint
-                .values()
-                .cloned()
-                .map(move |value| value.into_owned(&self))
-        }
-        pub fn document_with_class_iter<'table>(
-            &'table self,
-        ) -> impl Iterator<Item = Result<DocumentWithClass>> + 'table {
-            self.document_with_class
-                .values()
-                .cloned()
-                .map(move |value| value.into_owned(&self))
-        }
-        pub fn edge_iter<'table>(&'table self) -> impl Iterator<Item = Result<Edge>> + 'table {
-            self.edge
-                .values()
-                .cloned()
-                .map(move |value| value.into_owned(&self))
-        }
-        pub fn edge_based_wireframe_model_iter<'table>(
-            &'table self,
-        ) -> impl Iterator<Item = Result<EdgeBasedWireframeModel>> + 'table {
-            self.edge_based_wireframe_model
-                .values()
-                .cloned()
-                .map(move |value| value.into_owned(&self))
-        }
-        pub fn edge_based_wireframe_shape_representation_iter<'table>(
-            &'table self,
-        ) -> impl Iterator<Item = Result<EdgeBasedWireframeShapeRepresentation>> + 'table {
-            self.edge_based_wireframe_shape_representation
-                .values()
-                .cloned()
-                .map(move |value| value.into_owned(&self))
-        }
-        pub fn edge_curve_iter<'table>(
-            &'table self,
-        ) -> impl Iterator<Item = Result<EdgeCurve>> + 'table {
-            self.edge_curve
-                .values()
-                .cloned()
-                .map(move |value| value.into_owned(&self))
-        }
-        pub fn edge_loop_iter<'table>(
-            &'table self,
-        ) -> impl Iterator<Item = Result<EdgeLoop>> + 'table {
-            self.edge_loop
-                .values()
-                .cloned()
-                .map(move |value| value.into_owned(&self))
-        }
-        pub fn effectivity_iter<'table>(
-            &'table self,
-        ) -> impl Iterator<Item = Result<Effectivity>> + 'table {
-            self.effectivity
-                .values()
-                .cloned()
-                .map(move |value| value.into_owned(&self))
-        }
-        pub fn elementary_surface_iter<'table>(
-            &'table self,
-        ) -> impl Iterator<Item = Result<ElementarySurface>> + 'table {
-            self.elementary_surface
-                .values()
-                .cloned()
-                .map(move |value| value.into_owned(&self))
-        }
-        pub fn ellipse_iter<'table>(
-            &'table self,
-        ) -> impl Iterator<Item = Result<Ellipse>> + 'table {
-            self.ellipse
-                .values()
-                .cloned()
-                .map(move |value| value.into_owned(&self))
-        }
-        pub fn evaluated_degenerate_pcurve_iter<'table>(
-            &'table self,
-        ) -> impl Iterator<Item = Result<EvaluatedDegeneratePcurve>> + 'table {
-            self.evaluated_degenerate_pcurve
-                .values()
-                .cloned()
-                .map(move |value| value.into_owned(&self))
-        }
-        pub fn executed_action_iter<'table>(
-            &'table self,
-        ) -> impl Iterator<Item = Result<ExecutedAction>> + 'table {
-            self.executed_action
-                .values()
-                .cloned()
-                .map(move |value| value.into_owned(&self))
-        }
-        pub fn face_iter<'table>(&'table self) -> impl Iterator<Item = Result<Face>> + 'table {
-            self.face
-                .values()
-                .cloned()
-                .map(move |value| value.into_owned(&self))
-        }
-        pub fn face_bound_iter<'table>(
-            &'table self,
-        ) -> impl Iterator<Item = Result<FaceBound>> + 'table {
-            self.face_bound
-                .values()
-                .cloned()
-                .map(move |value| value.into_owned(&self))
-        }
-        pub fn face_outer_bound_iter<'table>(
-            &'table self,
-        ) -> impl Iterator<Item = Result<FaceOuterBound>> + 'table {
-            self.face_outer_bound
-                .values()
-                .cloned()
-                .map(move |value| value.into_owned(&self))
-        }
-        pub fn face_surface_iter<'table>(
-            &'table self,
-        ) -> impl Iterator<Item = Result<FaceSurface>> + 'table {
-            self.face_surface
-                .values()
-                .cloned()
-                .map(move |value| value.into_owned(&self))
-        }
-        pub fn faceted_brep_iter<'table>(
-            &'table self,
-        ) -> impl Iterator<Item = Result<FacetedBrep>> + 'table {
-            self.faceted_brep
-                .values()
-                .cloned()
-                .map(move |value| value.into_owned(&self))
-        }
-        pub fn faceted_brep_shape_representation_iter<'table>(
-            &'table self,
-        ) -> impl Iterator<Item = Result<FacetedBrepShapeRepresentation>> + 'table {
-            self.faceted_brep_shape_representation
-                .values()
-                .cloned()
-                .map(move |value| value.into_owned(&self))
-        }
-        pub fn founded_item_iter<'table>(
-            &'table self,
-        ) -> impl Iterator<Item = Result<FoundedItem>> + 'table {
-            self.founded_item
-                .values()
-                .cloned()
-                .map(move |value| value.into_owned(&self))
-        }
-        pub fn functionally_defined_transformation_iter<'table>(
-            &'table self,
-        ) -> impl Iterator<Item = Result<FunctionallyDefinedTransformation>> + 'table {
-            self.functionally_defined_transformation
-                .values()
-                .cloned()
-                .map(move |value| value.into_owned(&self))
-        }
-        pub fn geometric_curve_set_iter<'table>(
-            &'table self,
-        ) -> impl Iterator<Item = Result<GeometricCurveSet>> + 'table {
-            self.geometric_curve_set
-                .values()
-                .cloned()
-                .map(move |value| value.into_owned(&self))
-        }
-        pub fn geometric_representation_context_iter<'table>(
-            &'table self,
-        ) -> impl Iterator<Item = Result<GeometricRepresentationContext>> + 'table {
-            self.geometric_representation_context
-                .values()
-                .cloned()
-                .map(move |value| value.into_owned(&self))
-        }
-        pub fn geometric_representation_item_iter<'table>(
-            &'table self,
-        ) -> impl Iterator<Item = Result<GeometricRepresentationItem>> + 'table {
-            self.geometric_representation_item
-                .values()
-                .cloned()
-                .map(move |value| value.into_owned(&self))
-        }
-        pub fn geometric_set_iter<'table>(
-            &'table self,
-        ) -> impl Iterator<Item = Result<GeometricSet>> + 'table {
-            self.geometric_set
-                .values()
-                .cloned()
-                .map(move |value| value.into_owned(&self))
-        }
-        pub fn geometrically_bounded_surface_shape_representation_iter<'table>(
-            &'table self,
-        ) -> impl Iterator<Item = Result<GeometricallyBoundedSurfaceShapeRepresentation>> + 'table
-        {
-            self.geometrically_bounded_surface_shape_representation
-                .values()
-                .cloned()
-                .map(move |value| value.into_owned(&self))
-        }
-        pub fn geometrically_bounded_wireframe_shape_representation_iter<'table>(
-            &'table self,
-        ) -> impl Iterator<Item = Result<GeometricallyBoundedWireframeShapeRepresentation>> + 'table
-        {
-            self.geometrically_bounded_wireframe_shape_representation
-                .values()
-                .cloned()
-                .map(move |value| value.into_owned(&self))
-        }
-        pub fn global_uncertainty_assigned_context_iter<'table>(
-            &'table self,
-        ) -> impl Iterator<Item = Result<GlobalUncertaintyAssignedContext>> + 'table {
-            self.global_uncertainty_assigned_context
-                .values()
-                .cloned()
-                .map(move |value| value.into_owned(&self))
-        }
-        pub fn global_unit_assigned_context_iter<'table>(
-            &'table self,
-        ) -> impl Iterator<Item = Result<GlobalUnitAssignedContext>> + 'table {
-            self.global_unit_assigned_context
-                .values()
-                .cloned()
-                .map(move |value| value.into_owned(&self))
-        }
-        pub fn hyperbola_iter<'table>(
-            &'table self,
-        ) -> impl Iterator<Item = Result<Hyperbola>> + 'table {
-            self.hyperbola
-                .values()
-                .cloned()
-                .map(move |value| value.into_owned(&self))
-        }
-        pub fn intersection_curve_iter<'table>(
-            &'table self,
-        ) -> impl Iterator<Item = Result<IntersectionCurve>> + 'table {
-            self.intersection_curve
-                .values()
-                .cloned()
-                .map(move |value| value.into_owned(&self))
-        }
-        pub fn item_defined_transformation_iter<'table>(
-            &'table self,
-        ) -> impl Iterator<Item = Result<ItemDefinedTransformation>> + 'table {
-            self.item_defined_transformation
-                .values()
-                .cloned()
-                .map(move |value| value.into_owned(&self))
-        }
-        pub fn length_measure_with_unit_iter<'table>(
-            &'table self,
-        ) -> impl Iterator<Item = Result<LengthMeasureWithUnit>> + 'table {
-            self.length_measure_with_unit
-                .values()
-                .cloned()
-                .map(move |value| value.into_owned(&self))
-        }
-        pub fn length_unit_iter<'table>(
-            &'table self,
-        ) -> impl Iterator<Item = Result<LengthUnit>> + 'table {
-            self.length_unit
-                .values()
-                .cloned()
-                .map(move |value| value.into_owned(&self))
-        }
-        pub fn line_iter<'table>(&'table self) -> impl Iterator<Item = Result<Line>> + 'table {
-            self.line
-                .values()
-                .cloned()
-                .map(move |value| value.into_owned(&self))
-        }
-        pub fn local_time_iter<'table>(
-            &'table self,
-        ) -> impl Iterator<Item = Result<LocalTime>> + 'table {
-            self.local_time
-                .values()
-                .cloned()
-                .map(move |value| value.into_owned(&self))
-        }
-        pub fn loop_iter<'table>(&'table self) -> impl Iterator<Item = Result<Loop>> + 'table {
-            self.r#loop
-                .values()
-                .cloned()
-                .map(move |value| value.into_owned(&self))
-        }
-        pub fn lot_effectivity_iter<'table>(
-            &'table self,
-        ) -> impl Iterator<Item = Result<LotEffectivity>> + 'table {
-            self.lot_effectivity
-                .values()
-                .cloned()
-                .map(move |value| value.into_owned(&self))
-        }
-        pub fn manifold_solid_brep_iter<'table>(
-            &'table self,
-        ) -> impl Iterator<Item = Result<ManifoldSolidBrep>> + 'table {
-            self.manifold_solid_brep
-                .values()
-                .cloned()
-                .map(move |value| value.into_owned(&self))
-        }
-        pub fn manifold_surface_shape_representation_iter<'table>(
-            &'table self,
-        ) -> impl Iterator<Item = Result<ManifoldSurfaceShapeRepresentation>> + 'table {
-            self.manifold_surface_shape_representation
-                .values()
-                .cloned()
-                .map(move |value| value.into_owned(&self))
-        }
-        pub fn mapped_item_iter<'table>(
-            &'table self,
-        ) -> impl Iterator<Item = Result<MappedItem>> + 'table {
-            self.mapped_item
-                .values()
-                .cloned()
-                .map(move |value| value.into_owned(&self))
-        }
-        pub fn mass_measure_with_unit_iter<'table>(
-            &'table self,
-        ) -> impl Iterator<Item = Result<MassMeasureWithUnit>> + 'table {
-            self.mass_measure_with_unit
-                .values()
-                .cloned()
-                .map(move |value| value.into_owned(&self))
-        }
-        pub fn mass_unit_iter<'table>(
-            &'table self,
-        ) -> impl Iterator<Item = Result<MassUnit>> + 'table {
-            self.mass_unit
-                .values()
-                .cloned()
-                .map(move |value| value.into_owned(&self))
-        }
-        pub fn measure_with_unit_iter<'table>(
-            &'table self,
-        ) -> impl Iterator<Item = Result<MeasureWithUnit>> + 'table {
-            self.measure_with_unit
-                .values()
-                .cloned()
-                .map(move |value| value.into_owned(&self))
-        }
-        pub fn mechanical_context_iter<'table>(
-            &'table self,
-        ) -> impl Iterator<Item = Result<MechanicalContext>> + 'table {
-            self.mechanical_context
-                .values()
-                .cloned()
-                .map(move |value| value.into_owned(&self))
-        }
-        pub fn named_unit_iter<'table>(
-            &'table self,
-        ) -> impl Iterator<Item = Result<NamedUnit>> + 'table {
-            self.named_unit
-                .values()
-                .cloned()
-                .map(move |value| value.into_owned(&self))
-        }
-        pub fn next_assembly_usage_occurrence_iter<'table>(
-            &'table self,
-        ) -> impl Iterator<Item = Result<NextAssemblyUsageOccurrence>> + 'table {
-            self.next_assembly_usage_occurrence
-                .values()
-                .cloned()
-                .map(move |value| value.into_owned(&self))
-        }
-        pub fn offset_curve_3d_iter<'table>(
-            &'table self,
-        ) -> impl Iterator<Item = Result<OffsetCurve3D>> + 'table {
-            self.offset_curve_3d
-                .values()
-                .cloned()
-                .map(move |value| value.into_owned(&self))
-        }
-        pub fn offset_surface_iter<'table>(
-            &'table self,
-        ) -> impl Iterator<Item = Result<OffsetSurface>> + 'table {
-            self.offset_surface
-                .values()
-                .cloned()
-                .map(move |value| value.into_owned(&self))
-        }
-        pub fn open_shell_iter<'table>(
-            &'table self,
-        ) -> impl Iterator<Item = Result<OpenShell>> + 'table {
-            self.open_shell
-                .values()
-                .cloned()
-                .map(move |value| value.into_owned(&self))
-        }
-        pub fn ordinal_date_iter<'table>(
-            &'table self,
-        ) -> impl Iterator<Item = Result<OrdinalDate>> + 'table {
-            self.ordinal_date
-                .values()
-                .cloned()
-                .map(move |value| value.into_owned(&self))
-        }
-        pub fn organization_iter<'table>(
-            &'table self,
-        ) -> impl Iterator<Item = Result<Organization>> + 'table {
-            self.organization
-                .values()
-                .cloned()
-                .map(move |value| value.into_owned(&self))
-        }
-        pub fn organization_relationship_iter<'table>(
-            &'table self,
-        ) -> impl Iterator<Item = Result<OrganizationRelationship>> + 'table {
-            self.organization_relationship
-                .values()
-                .cloned()
-                .map(move |value| value.into_owned(&self))
-        }
-        pub fn organizational_address_iter<'table>(
-            &'table self,
-        ) -> impl Iterator<Item = Result<OrganizationalAddress>> + 'table {
-            self.organizational_address
-                .values()
-                .cloned()
-                .map(move |value| value.into_owned(&self))
-        }
-        pub fn organizational_project_iter<'table>(
-            &'table self,
-        ) -> impl Iterator<Item = Result<OrganizationalProject>> + 'table {
-            self.organizational_project
-                .values()
-                .cloned()
-                .map(move |value| value.into_owned(&self))
-        }
-        pub fn oriented_closed_shell_iter<'table>(
-            &'table self,
-        ) -> impl Iterator<Item = Result<OrientedClosedShell>> + 'table {
-            self.oriented_closed_shell
-                .values()
-                .cloned()
-                .map(move |value| value.into_owned(&self))
-        }
-        pub fn oriented_edge_iter<'table>(
-            &'table self,
-        ) -> impl Iterator<Item = Result<OrientedEdge>> + 'table {
-            self.oriented_edge
-                .values()
-                .cloned()
-                .map(move |value| value.into_owned(&self))
-        }
-        pub fn oriented_face_iter<'table>(
-            &'table self,
-        ) -> impl Iterator<Item = Result<OrientedFace>> + 'table {
-            self.oriented_face
-                .values()
-                .cloned()
-                .map(move |value| value.into_owned(&self))
-        }
-        pub fn oriented_open_shell_iter<'table>(
-            &'table self,
-        ) -> impl Iterator<Item = Result<OrientedOpenShell>> + 'table {
-            self.oriented_open_shell
-                .values()
-                .cloned()
-                .map(move |value| value.into_owned(&self))
-        }
-        pub fn oriented_path_iter<'table>(
-            &'table self,
-        ) -> impl Iterator<Item = Result<OrientedPath>> + 'table {
-            self.oriented_path
-                .values()
-                .cloned()
-                .map(move |value| value.into_owned(&self))
-        }
-        pub fn outer_boundary_curve_iter<'table>(
-            &'table self,
-        ) -> impl Iterator<Item = Result<OuterBoundaryCurve>> + 'table {
-            self.outer_boundary_curve
-                .values()
-                .cloned()
-                .map(move |value| value.into_owned(&self))
-        }
-        pub fn parabola_iter<'table>(
-            &'table self,
-        ) -> impl Iterator<Item = Result<Parabola>> + 'table {
-            self.parabola
-                .values()
-                .cloned()
-                .map(move |value| value.into_owned(&self))
-        }
-        pub fn parametric_representation_context_iter<'table>(
-            &'table self,
-        ) -> impl Iterator<Item = Result<ParametricRepresentationContext>> + 'table {
-            self.parametric_representation_context
-                .values()
-                .cloned()
-                .map(move |value| value.into_owned(&self))
-        }
-        pub fn path_iter<'table>(&'table self) -> impl Iterator<Item = Result<Path>> + 'table {
-            self.path
-                .values()
-                .cloned()
-                .map(move |value| value.into_owned(&self))
-        }
-        pub fn pcurve_iter<'table>(&'table self) -> impl Iterator<Item = Result<Pcurve>> + 'table {
-            self.pcurve
-                .values()
-                .cloned()
-                .map(move |value| value.into_owned(&self))
-        }
-        pub fn person_iter<'table>(&'table self) -> impl Iterator<Item = Result<Person>> + 'table {
-            self.person
-                .values()
-                .cloned()
-                .map(move |value| value.into_owned(&self))
-        }
-        pub fn person_and_organization_iter<'table>(
-            &'table self,
-        ) -> impl Iterator<Item = Result<PersonAndOrganization>> + 'table {
-            self.person_and_organization
-                .values()
-                .cloned()
-                .map(move |value| value.into_owned(&self))
-        }
-        pub fn person_and_organization_assignment_iter<'table>(
-            &'table self,
-        ) -> impl Iterator<Item = Result<PersonAndOrganizationAssignment>> + 'table {
-            self.person_and_organization_assignment
-                .values()
-                .cloned()
-                .map(move |value| value.into_owned(&self))
-        }
-        pub fn person_and_organization_role_iter<'table>(
-            &'table self,
-        ) -> impl Iterator<Item = Result<PersonAndOrganizationRole>> + 'table {
-            self.person_and_organization_role
-                .values()
-                .cloned()
-                .map(move |value| value.into_owned(&self))
-        }
-        pub fn personal_address_iter<'table>(
-            &'table self,
-        ) -> impl Iterator<Item = Result<PersonalAddress>> + 'table {
-            self.personal_address
-                .values()
-                .cloned()
-                .map(move |value| value.into_owned(&self))
-        }
-        pub fn placement_iter<'table>(
-            &'table self,
-        ) -> impl Iterator<Item = Result<Placement>> + 'table {
-            self.placement
-                .values()
-                .cloned()
-                .map(move |value| value.into_owned(&self))
-        }
-        pub fn plane_iter<'table>(&'table self) -> impl Iterator<Item = Result<Plane>> + 'table {
-            self.plane
-                .values()
-                .cloned()
-                .map(move |value| value.into_owned(&self))
-        }
-        pub fn plane_angle_measure_with_unit_iter<'table>(
-            &'table self,
-        ) -> impl Iterator<Item = Result<PlaneAngleMeasureWithUnit>> + 'table {
-            self.plane_angle_measure_with_unit
-                .values()
-                .cloned()
-                .map(move |value| value.into_owned(&self))
-        }
-        pub fn plane_angle_unit_iter<'table>(
-            &'table self,
-        ) -> impl Iterator<Item = Result<PlaneAngleUnit>> + 'table {
-            self.plane_angle_unit
-                .values()
-                .cloned()
-                .map(move |value| value.into_owned(&self))
-        }
-        pub fn point_iter<'table>(&'table self) -> impl Iterator<Item = Result<Point>> + 'table {
-            self.point
-                .values()
-                .cloned()
-                .map(move |value| value.into_owned(&self))
-        }
-        pub fn point_on_curve_iter<'table>(
-            &'table self,
-        ) -> impl Iterator<Item = Result<PointOnCurve>> + 'table {
-            self.point_on_curve
-                .values()
-                .cloned()
-                .map(move |value| value.into_owned(&self))
-        }
-        pub fn point_on_surface_iter<'table>(
-            &'table self,
-        ) -> impl Iterator<Item = Result<PointOnSurface>> + 'table {
-            self.point_on_surface
-                .values()
-                .cloned()
-                .map(move |value| value.into_owned(&self))
-        }
-        pub fn point_replica_iter<'table>(
-            &'table self,
-        ) -> impl Iterator<Item = Result<PointReplica>> + 'table {
-            self.point_replica
-                .values()
-                .cloned()
-                .map(move |value| value.into_owned(&self))
-        }
-        pub fn poly_loop_iter<'table>(
-            &'table self,
-        ) -> impl Iterator<Item = Result<PolyLoop>> + 'table {
-            self.poly_loop
-                .values()
-                .cloned()
-                .map(move |value| value.into_owned(&self))
-        }
-        pub fn polyline_iter<'table>(
-            &'table self,
-        ) -> impl Iterator<Item = Result<Polyline>> + 'table {
-            self.polyline
-                .values()
-                .cloned()
-                .map(move |value| value.into_owned(&self))
-        }
-        pub fn product_iter<'table>(
-            &'table self,
-        ) -> impl Iterator<Item = Result<Product>> + 'table {
-            self.product
-                .values()
-                .cloned()
-                .map(move |value| value.into_owned(&self))
-        }
-        pub fn product_category_iter<'table>(
-            &'table self,
-        ) -> impl Iterator<Item = Result<ProductCategory>> + 'table {
-            self.product_category
-                .values()
-                .cloned()
-                .map(move |value| value.into_owned(&self))
-        }
-        pub fn product_category_relationship_iter<'table>(
-            &'table self,
-        ) -> impl Iterator<Item = Result<ProductCategoryRelationship>> + 'table {
-            self.product_category_relationship
-                .values()
-                .cloned()
-                .map(move |value| value.into_owned(&self))
-        }
-        pub fn product_concept_iter<'table>(
-            &'table self,
-        ) -> impl Iterator<Item = Result<ProductConcept>> + 'table {
-            self.product_concept
-                .values()
-                .cloned()
-                .map(move |value| value.into_owned(&self))
-        }
-        pub fn product_concept_context_iter<'table>(
-            &'table self,
-        ) -> impl Iterator<Item = Result<ProductConceptContext>> + 'table {
-            self.product_concept_context
-                .values()
-                .cloned()
-                .map(move |value| value.into_owned(&self))
-        }
-        pub fn product_context_iter<'table>(
-            &'table self,
-        ) -> impl Iterator<Item = Result<ProductContext>> + 'table {
-            self.product_context
-                .values()
-                .cloned()
-                .map(move |value| value.into_owned(&self))
-        }
-        pub fn product_definition_iter<'table>(
-            &'table self,
-        ) -> impl Iterator<Item = Result<ProductDefinition>> + 'table {
-            self.product_definition
-                .values()
-                .cloned()
-                .map(move |value| value.into_owned(&self))
-        }
-        pub fn product_definition_context_iter<'table>(
-            &'table self,
-        ) -> impl Iterator<Item = Result<ProductDefinitionContext>> + 'table {
-            self.product_definition_context
-                .values()
-                .cloned()
-                .map(move |value| value.into_owned(&self))
-        }
-        pub fn product_definition_effectivity_iter<'table>(
-            &'table self,
-        ) -> impl Iterator<Item = Result<ProductDefinitionEffectivity>> + 'table {
-            self.product_definition_effectivity
-                .values()
-                .cloned()
-                .map(move |value| value.into_owned(&self))
-        }
-        pub fn product_definition_formation_iter<'table>(
-            &'table self,
-        ) -> impl Iterator<Item = Result<ProductDefinitionFormation>> + 'table {
-            self.product_definition_formation
-                .values()
-                .cloned()
-                .map(move |value| value.into_owned(&self))
-        }
-        pub fn product_definition_formation_with_specified_source_iter<'table>(
-            &'table self,
-        ) -> impl Iterator<Item = Result<ProductDefinitionFormationWithSpecifiedSource>> + 'table
-        {
-            self.product_definition_formation_with_specified_source
-                .values()
-                .cloned()
-                .map(move |value| value.into_owned(&self))
-        }
-        pub fn product_definition_relationship_iter<'table>(
-            &'table self,
-        ) -> impl Iterator<Item = Result<ProductDefinitionRelationship>> + 'table {
-            self.product_definition_relationship
-                .values()
-                .cloned()
-                .map(move |value| value.into_owned(&self))
-        }
-        pub fn product_definition_shape_iter<'table>(
-            &'table self,
-        ) -> impl Iterator<Item = Result<ProductDefinitionShape>> + 'table {
-            self.product_definition_shape
-                .values()
-                .cloned()
-                .map(move |value| value.into_owned(&self))
-        }
-        pub fn product_definition_usage_iter<'table>(
-            &'table self,
-        ) -> impl Iterator<Item = Result<ProductDefinitionUsage>> + 'table {
-            self.product_definition_usage
-                .values()
-                .cloned()
-                .map(move |value| value.into_owned(&self))
-        }
-        pub fn product_definition_with_associated_documents_iter<'table>(
-            &'table self,
-        ) -> impl Iterator<Item = Result<ProductDefinitionWithAssociatedDocuments>> + 'table
-        {
-            self.product_definition_with_associated_documents
-                .values()
-                .cloned()
-                .map(move |value| value.into_owned(&self))
-        }
-        pub fn product_related_product_category_iter<'table>(
-            &'table self,
-        ) -> impl Iterator<Item = Result<ProductRelatedProductCategory>> + 'table {
-            self.product_related_product_category
-                .values()
-                .cloned()
-                .map(move |value| value.into_owned(&self))
-        }
-        pub fn promissory_usage_occurrence_iter<'table>(
-            &'table self,
-        ) -> impl Iterator<Item = Result<PromissoryUsageOccurrence>> + 'table {
-            self.promissory_usage_occurrence
-                .values()
-                .cloned()
-                .map(move |value| value.into_owned(&self))
-        }
-        pub fn property_definition_iter<'table>(
-            &'table self,
-        ) -> impl Iterator<Item = Result<PropertyDefinition>> + 'table {
-            self.property_definition
-                .values()
-                .cloned()
-                .map(move |value| value.into_owned(&self))
-        }
-        pub fn property_definition_representation_iter<'table>(
-            &'table self,
-        ) -> impl Iterator<Item = Result<PropertyDefinitionRepresentation>> + 'table {
-            self.property_definition_representation
-                .values()
-                .cloned()
-                .map(move |value| value.into_owned(&self))
-        }
-        pub fn quantified_assembly_component_usage_iter<'table>(
-            &'table self,
-        ) -> impl Iterator<Item = Result<QuantifiedAssemblyComponentUsage>> + 'table {
-            self.quantified_assembly_component_usage
-                .values()
-                .cloned()
-                .map(move |value| value.into_owned(&self))
-        }
-        pub fn quasi_uniform_curve_iter<'table>(
-            &'table self,
-        ) -> impl Iterator<Item = Result<QuasiUniformCurve>> + 'table {
-            self.quasi_uniform_curve
-                .values()
-                .cloned()
-                .map(move |value| value.into_owned(&self))
-        }
-        pub fn quasi_uniform_surface_iter<'table>(
-            &'table self,
-        ) -> impl Iterator<Item = Result<QuasiUniformSurface>> + 'table {
-            self.quasi_uniform_surface
-                .values()
-                .cloned()
-                .map(move |value| value.into_owned(&self))
-        }
-        pub fn rational_b_spline_curve_iter<'table>(
-            &'table self,
-        ) -> impl Iterator<Item = Result<RationalBSplineCurve>> + 'table {
-            self.rational_b_spline_curve
-                .values()
-                .cloned()
-                .map(move |value| value.into_owned(&self))
-        }
-        pub fn rational_b_spline_surface_iter<'table>(
-            &'table self,
-        ) -> impl Iterator<Item = Result<RationalBSplineSurface>> + 'table {
-            self.rational_b_spline_surface
-                .values()
-                .cloned()
-                .map(move |value| value.into_owned(&self))
-        }
-        pub fn rectangular_composite_surface_iter<'table>(
-            &'table self,
-        ) -> impl Iterator<Item = Result<RectangularCompositeSurface>> + 'table {
-            self.rectangular_composite_surface
-                .values()
-                .cloned()
-                .map(move |value| value.into_owned(&self))
-        }
-        pub fn rectangular_trimmed_surface_iter<'table>(
-            &'table self,
-        ) -> impl Iterator<Item = Result<RectangularTrimmedSurface>> + 'table {
-            self.rectangular_trimmed_surface
-                .values()
-                .cloned()
-                .map(move |value| value.into_owned(&self))
-        }
-        pub fn reparametrised_composite_curve_segment_iter<'table>(
-            &'table self,
-        ) -> impl Iterator<Item = Result<ReparametrisedCompositeCurveSegment>> + 'table {
-            self.reparametrised_composite_curve_segment
-                .values()
-                .cloned()
-                .map(move |value| value.into_owned(&self))
-        }
-        pub fn representation_iter<'table>(
-            &'table self,
-        ) -> impl Iterator<Item = Result<Representation>> + 'table {
-            self.representation
-                .values()
-                .cloned()
-                .map(move |value| value.into_owned(&self))
-        }
-        pub fn representation_context_iter<'table>(
-            &'table self,
-        ) -> impl Iterator<Item = Result<RepresentationContext>> + 'table {
-            self.representation_context
-                .values()
-                .cloned()
-                .map(move |value| value.into_owned(&self))
-        }
-        pub fn representation_item_iter<'table>(
-            &'table self,
-        ) -> impl Iterator<Item = Result<RepresentationItem>> + 'table {
-            self.representation_item
-                .values()
-                .cloned()
-                .map(move |value| value.into_owned(&self))
-        }
-        pub fn representation_map_iter<'table>(
-            &'table self,
-        ) -> impl Iterator<Item = Result<RepresentationMap>> + 'table {
-            self.representation_map
-                .values()
-                .cloned()
-                .map(move |value| value.into_owned(&self))
-        }
-        pub fn representation_relationship_iter<'table>(
-            &'table self,
-        ) -> impl Iterator<Item = Result<RepresentationRelationship>> + 'table {
-            self.representation_relationship
-                .values()
-                .cloned()
-                .map(move |value| value.into_owned(&self))
-        }
-        pub fn representation_relationship_with_transformation_iter<'table>(
-            &'table self,
-        ) -> impl Iterator<Item = Result<RepresentationRelationshipWithTransformation>> + 'table
-        {
-            self.representation_relationship_with_transformation
-                .values()
-                .cloned()
-                .map(move |value| value.into_owned(&self))
-        }
-        pub fn seam_curve_iter<'table>(
-            &'table self,
-        ) -> impl Iterator<Item = Result<SeamCurve>> + 'table {
-            self.seam_curve
-                .values()
-                .cloned()
-                .map(move |value| value.into_owned(&self))
-        }
-        pub fn security_classification_iter<'table>(
-            &'table self,
-        ) -> impl Iterator<Item = Result<SecurityClassification>> + 'table {
-            self.security_classification
-                .values()
-                .cloned()
-                .map(move |value| value.into_owned(&self))
-        }
-        pub fn security_classification_assignment_iter<'table>(
-            &'table self,
-        ) -> impl Iterator<Item = Result<SecurityClassificationAssignment>> + 'table {
-            self.security_classification_assignment
-                .values()
-                .cloned()
-                .map(move |value| value.into_owned(&self))
-        }
-        pub fn security_classification_level_iter<'table>(
-            &'table self,
-        ) -> impl Iterator<Item = Result<SecurityClassificationLevel>> + 'table {
-            self.security_classification_level
-                .values()
-                .cloned()
-                .map(move |value| value.into_owned(&self))
-        }
-        pub fn serial_numbered_effectivity_iter<'table>(
-            &'table self,
-        ) -> impl Iterator<Item = Result<SerialNumberedEffectivity>> + 'table {
-            self.serial_numbered_effectivity
-                .values()
-                .cloned()
-                .map(move |value| value.into_owned(&self))
-        }
-        pub fn shape_aspect_iter<'table>(
-            &'table self,
-        ) -> impl Iterator<Item = Result<ShapeAspect>> + 'table {
-            self.shape_aspect
-                .values()
-                .cloned()
-                .map(move |value| value.into_owned(&self))
-        }
-        pub fn shape_aspect_relationship_iter<'table>(
-            &'table self,
-        ) -> impl Iterator<Item = Result<ShapeAspectRelationship>> + 'table {
-            self.shape_aspect_relationship
-                .values()
-                .cloned()
-                .map(move |value| value.into_owned(&self))
-        }
-        pub fn shape_definition_representation_iter<'table>(
-            &'table self,
-        ) -> impl Iterator<Item = Result<ShapeDefinitionRepresentation>> + 'table {
-            self.shape_definition_representation
-                .values()
-                .cloned()
-                .map(move |value| value.into_owned(&self))
-        }
-        pub fn shape_representation_iter<'table>(
-            &'table self,
-        ) -> impl Iterator<Item = Result<ShapeRepresentation>> + 'table {
-            self.shape_representation
-                .values()
-                .cloned()
-                .map(move |value| value.into_owned(&self))
-        }
-        pub fn shape_representation_relationship_iter<'table>(
-            &'table self,
-        ) -> impl Iterator<Item = Result<ShapeRepresentationRelationship>> + 'table {
-            self.shape_representation_relationship
-                .values()
-                .cloned()
-                .map(move |value| value.into_owned(&self))
-        }
-        pub fn shell_based_surface_model_iter<'table>(
-            &'table self,
-        ) -> impl Iterator<Item = Result<ShellBasedSurfaceModel>> + 'table {
-            self.shell_based_surface_model
-                .values()
-                .cloned()
-                .map(move |value| value.into_owned(&self))
-        }
-        pub fn shell_based_wireframe_model_iter<'table>(
-            &'table self,
-        ) -> impl Iterator<Item = Result<ShellBasedWireframeModel>> + 'table {
-            self.shell_based_wireframe_model
-                .values()
-                .cloned()
-                .map(move |value| value.into_owned(&self))
-        }
-        pub fn shell_based_wireframe_shape_representation_iter<'table>(
-            &'table self,
-        ) -> impl Iterator<Item = Result<ShellBasedWireframeShapeRepresentation>> + 'table {
-            self.shell_based_wireframe_shape_representation
-                .values()
-                .cloned()
-                .map(move |value| value.into_owned(&self))
-        }
-        pub fn si_unit_iter<'table>(&'table self) -> impl Iterator<Item = Result<SiUnit>> + 'table {
-            self.si_unit
-                .values()
-                .cloned()
-                .map(move |value| value.into_owned(&self))
-        }
-        pub fn solid_angle_measure_with_unit_iter<'table>(
-            &'table self,
-        ) -> impl Iterator<Item = Result<SolidAngleMeasureWithUnit>> + 'table {
-            self.solid_angle_measure_with_unit
-                .values()
-                .cloned()
-                .map(move |value| value.into_owned(&self))
-        }
-        pub fn solid_angle_unit_iter<'table>(
-            &'table self,
-        ) -> impl Iterator<Item = Result<SolidAngleUnit>> + 'table {
-            self.solid_angle_unit
-                .values()
-                .cloned()
-                .map(move |value| value.into_owned(&self))
-        }
-        pub fn solid_model_iter<'table>(
-            &'table self,
-        ) -> impl Iterator<Item = Result<SolidModel>> + 'table {
-            self.solid_model
-                .values()
-                .cloned()
-                .map(move |value| value.into_owned(&self))
-        }
-        pub fn specified_higher_usage_occurrence_iter<'table>(
-            &'table self,
-        ) -> impl Iterator<Item = Result<SpecifiedHigherUsageOccurrence>> + 'table {
-            self.specified_higher_usage_occurrence
-                .values()
-                .cloned()
-                .map(move |value| value.into_owned(&self))
-        }
-        pub fn spherical_surface_iter<'table>(
-            &'table self,
-        ) -> impl Iterator<Item = Result<SphericalSurface>> + 'table {
-            self.spherical_surface
-                .values()
-                .cloned()
-                .map(move |value| value.into_owned(&self))
-        }
-        pub fn start_request_iter<'table>(
-            &'table self,
-        ) -> impl Iterator<Item = Result<StartRequest>> + 'table {
-            self.start_request
-                .values()
-                .cloned()
-                .map(move |value| value.into_owned(&self))
-        }
-        pub fn start_work_iter<'table>(
-            &'table self,
-        ) -> impl Iterator<Item = Result<StartWork>> + 'table {
-            self.start_work
-                .values()
-                .cloned()
-                .map(move |value| value.into_owned(&self))
-        }
-        pub fn supplied_part_relationship_iter<'table>(
-            &'table self,
-        ) -> impl Iterator<Item = Result<SuppliedPartRelationship>> + 'table {
-            self.supplied_part_relationship
-                .values()
-                .cloned()
-                .map(move |value| value.into_owned(&self))
-        }
-        pub fn surface_iter<'table>(
-            &'table self,
-        ) -> impl Iterator<Item = Result<Surface>> + 'table {
-            self.surface
-                .values()
-                .cloned()
-                .map(move |value| value.into_owned(&self))
-        }
-        pub fn surface_curve_iter<'table>(
-            &'table self,
-        ) -> impl Iterator<Item = Result<SurfaceCurve>> + 'table {
-            self.surface_curve
-                .values()
-                .cloned()
-                .map(move |value| value.into_owned(&self))
-        }
-        pub fn surface_of_linear_extrusion_iter<'table>(
-            &'table self,
-        ) -> impl Iterator<Item = Result<SurfaceOfLinearExtrusion>> + 'table {
-            self.surface_of_linear_extrusion
-                .values()
-                .cloned()
-                .map(move |value| value.into_owned(&self))
-        }
-        pub fn surface_of_revolution_iter<'table>(
-            &'table self,
-        ) -> impl Iterator<Item = Result<SurfaceOfRevolution>> + 'table {
-            self.surface_of_revolution
-                .values()
-                .cloned()
-                .map(move |value| value.into_owned(&self))
-        }
-        pub fn surface_patch_iter<'table>(
-            &'table self,
-        ) -> impl Iterator<Item = Result<SurfacePatch>> + 'table {
-            self.surface_patch
-                .values()
-                .cloned()
-                .map(move |value| value.into_owned(&self))
-        }
-        pub fn surface_replica_iter<'table>(
-            &'table self,
-        ) -> impl Iterator<Item = Result<SurfaceReplica>> + 'table {
-            self.surface_replica
-                .values()
-                .cloned()
-                .map(move |value| value.into_owned(&self))
-        }
-        pub fn swept_surface_iter<'table>(
-            &'table self,
-        ) -> impl Iterator<Item = Result<SweptSurface>> + 'table {
-            self.swept_surface
-                .values()
-                .cloned()
-                .map(move |value| value.into_owned(&self))
-        }
-        pub fn topological_representation_item_iter<'table>(
-            &'table self,
-        ) -> impl Iterator<Item = Result<TopologicalRepresentationItem>> + 'table {
-            self.topological_representation_item
-                .values()
-                .cloned()
-                .map(move |value| value.into_owned(&self))
-        }
-        pub fn toroidal_surface_iter<'table>(
-            &'table self,
-        ) -> impl Iterator<Item = Result<ToroidalSurface>> + 'table {
-            self.toroidal_surface
-                .values()
-                .cloned()
-                .map(move |value| value.into_owned(&self))
-        }
-        pub fn trimmed_curve_iter<'table>(
-            &'table self,
-        ) -> impl Iterator<Item = Result<TrimmedCurve>> + 'table {
-            self.trimmed_curve
-                .values()
-                .cloned()
-                .map(move |value| value.into_owned(&self))
-        }
-        pub fn uncertainty_measure_with_unit_iter<'table>(
-            &'table self,
-        ) -> impl Iterator<Item = Result<UncertaintyMeasureWithUnit>> + 'table {
-            self.uncertainty_measure_with_unit
-                .values()
-                .cloned()
-                .map(move |value| value.into_owned(&self))
-        }
-        pub fn uniform_curve_iter<'table>(
-            &'table self,
-        ) -> impl Iterator<Item = Result<UniformCurve>> + 'table {
-            self.uniform_curve
-                .values()
-                .cloned()
-                .map(move |value| value.into_owned(&self))
-        }
-        pub fn uniform_surface_iter<'table>(
-            &'table self,
-        ) -> impl Iterator<Item = Result<UniformSurface>> + 'table {
-            self.uniform_surface
-                .values()
-                .cloned()
-                .map(move |value| value.into_owned(&self))
-        }
-        pub fn vector_iter<'table>(&'table self) -> impl Iterator<Item = Result<Vector>> + 'table {
-            self.vector
-                .values()
-                .cloned()
-                .map(move |value| value.into_owned(&self))
-        }
-        pub fn versioned_action_request_iter<'table>(
-            &'table self,
-        ) -> impl Iterator<Item = Result<VersionedActionRequest>> + 'table {
-            self.versioned_action_request
-                .values()
-                .cloned()
-                .map(move |value| value.into_owned(&self))
-        }
-        pub fn vertex_iter<'table>(&'table self) -> impl Iterator<Item = Result<Vertex>> + 'table {
-            self.vertex
-                .values()
-                .cloned()
-                .map(move |value| value.into_owned(&self))
-        }
-        pub fn vertex_loop_iter<'table>(
-            &'table self,
-        ) -> impl Iterator<Item = Result<VertexLoop>> + 'table {
-            self.vertex_loop
-                .values()
-                .cloned()
-                .map(move |value| value.into_owned(&self))
-        }
-        pub fn vertex_point_iter<'table>(
-            &'table self,
-        ) -> impl Iterator<Item = Result<VertexPoint>> + 'table {
-            self.vertex_point
-                .values()
-                .cloned()
-                .map(move |value| value.into_owned(&self))
-        }
-        pub fn vertex_shell_iter<'table>(
-            &'table self,
-        ) -> impl Iterator<Item = Result<VertexShell>> + 'table {
-            self.vertex_shell
-                .values()
-                .cloned()
-                .map(move |value| value.into_owned(&self))
-        }
-        pub fn volume_measure_with_unit_iter<'table>(
-            &'table self,
-        ) -> impl Iterator<Item = Result<VolumeMeasureWithUnit>> + 'table {
-            self.volume_measure_with_unit
-                .values()
-                .cloned()
-                .map(move |value| value.into_owned(&self))
-        }
-        pub fn volume_unit_iter<'table>(
-            &'table self,
-        ) -> impl Iterator<Item = Result<VolumeUnit>> + 'table {
-            self.volume_unit
-                .values()
-                .cloned()
-                .map(move |value| value.into_owned(&self))
-        }
-        pub fn week_of_year_and_day_date_iter<'table>(
-            &'table self,
-        ) -> impl Iterator<Item = Result<WeekOfYearAndDayDate>> + 'table {
-            self.week_of_year_and_day_date
-                .values()
-                .cloned()
-                .map(move |value| value.into_owned(&self))
-        }
-        pub fn wire_shell_iter<'table>(
-            &'table self,
-        ) -> impl Iterator<Item = Result<WireShell>> + 'table {
-            self.wire_shell
-                .values()
-                .cloned()
-                .map(move |value| value.into_owned(&self))
-        }
-        pub fn approved_item_iter<'table>(
-            &'table self,
-        ) -> impl Iterator<Item = Result<ApprovedItem>> + 'table {
-            self.approved_item
-                .values()
-                .cloned()
-                .map(move |value| value.into_owned(&self))
-        }
-        pub fn area_measure_iter<'table>(
-            &'table self,
-        ) -> impl Iterator<Item = Result<AreaMeasure>> + 'table {
-            self.area_measure
-                .values()
-                .cloned()
-                .map(move |value| value.into_owned(&self))
-        }
-        pub fn axis2_placement_iter<'table>(
-            &'table self,
-        ) -> impl Iterator<Item = Result<Axis2Placement>> + 'table {
-            self.axis2_placement
-                .values()
-                .cloned()
-                .map(move |value| value.into_owned(&self))
-        }
-        pub fn boolean_operand_iter<'table>(
-            &'table self,
-        ) -> impl Iterator<Item = Result<BooleanOperand>> + 'table {
-            self.boolean_operand
-                .values()
-                .cloned()
-                .map(move |value| value.into_owned(&self))
-        }
-        pub fn certified_item_iter<'table>(
-            &'table self,
-        ) -> impl Iterator<Item = Result<CertifiedItem>> + 'table {
-            self.certified_item
-                .values()
-                .cloned()
-                .map(move |value| value.into_owned(&self))
-        }
-        pub fn change_request_item_iter<'table>(
-            &'table self,
-        ) -> impl Iterator<Item = Result<ChangeRequestItem>> + 'table {
-            self.change_request_item
-                .values()
-                .cloned()
-                .map(move |value| value.into_owned(&self))
-        }
-        pub fn characterized_definition_iter<'table>(
-            &'table self,
-        ) -> impl Iterator<Item = Result<CharacterizedDefinition>> + 'table {
-            self.characterized_definition
-                .values()
-                .cloned()
-                .map(move |value| value.into_owned(&self))
-        }
-        pub fn characterized_product_definition_iter<'table>(
-            &'table self,
-        ) -> impl Iterator<Item = Result<CharacterizedProductDefinition>> + 'table {
-            self.characterized_product_definition
-                .values()
-                .cloned()
-                .map(move |value| value.into_owned(&self))
-        }
-        pub fn classified_item_iter<'table>(
-            &'table self,
-        ) -> impl Iterator<Item = Result<ClassifiedItem>> + 'table {
-            self.classified_item
-                .values()
-                .cloned()
-                .map(move |value| value.into_owned(&self))
-        }
-        pub fn context_dependent_measure_iter<'table>(
-            &'table self,
-        ) -> impl Iterator<Item = Result<ContextDependentMeasure>> + 'table {
-            self.context_dependent_measure
-                .values()
-                .cloned()
-                .map(move |value| value.into_owned(&self))
-        }
-        pub fn contracted_item_iter<'table>(
-            &'table self,
-        ) -> impl Iterator<Item = Result<ContractedItem>> + 'table {
-            self.contracted_item
-                .values()
-                .cloned()
-                .map(move |value| value.into_owned(&self))
-        }
-        pub fn count_measure_iter<'table>(
-            &'table self,
-        ) -> impl Iterator<Item = Result<CountMeasure>> + 'table {
-            self.count_measure
-                .values()
-                .cloned()
-                .map(move |value| value.into_owned(&self))
-        }
-        pub fn curve_on_surface_iter<'table>(
-            &'table self,
-        ) -> impl Iterator<Item = Result<CurveOnSurface>> + 'table {
-            self.curve_on_surface
-                .values()
-                .cloned()
-                .map(move |value| value.into_owned(&self))
-        }
-        pub fn date_time_item_iter<'table>(
-            &'table self,
-        ) -> impl Iterator<Item = Result<DateTimeItem>> + 'table {
-            self.date_time_item
-                .values()
-                .cloned()
-                .map(move |value| value.into_owned(&self))
-        }
-        pub fn date_time_select_iter<'table>(
-            &'table self,
-        ) -> impl Iterator<Item = Result<DateTimeSelect>> + 'table {
-            self.date_time_select
-                .values()
-                .cloned()
-                .map(move |value| value.into_owned(&self))
-        }
-        pub fn day_in_month_number_iter<'table>(
-            &'table self,
-        ) -> impl Iterator<Item = Result<DayInMonthNumber>> + 'table {
-            self.day_in_month_number
-                .values()
-                .cloned()
-                .map(move |value| value.into_owned(&self))
-        }
-        pub fn day_in_week_number_iter<'table>(
-            &'table self,
-        ) -> impl Iterator<Item = Result<DayInWeekNumber>> + 'table {
-            self.day_in_week_number
-                .values()
-                .cloned()
-                .map(move |value| value.into_owned(&self))
-        }
-        pub fn day_in_year_number_iter<'table>(
-            &'table self,
-        ) -> impl Iterator<Item = Result<DayInYearNumber>> + 'table {
-            self.day_in_year_number
-                .values()
-                .cloned()
-                .map(move |value| value.into_owned(&self))
-        }
-        pub fn descriptive_measure_iter<'table>(
-            &'table self,
-        ) -> impl Iterator<Item = Result<DescriptiveMeasure>> + 'table {
-            self.descriptive_measure
-                .values()
-                .cloned()
-                .map(move |value| value.into_owned(&self))
-        }
-        pub fn dimension_count_iter<'table>(
-            &'table self,
-        ) -> impl Iterator<Item = Result<DimensionCount>> + 'table {
-            self.dimension_count
-                .values()
-                .cloned()
-                .map(move |value| value.into_owned(&self))
-        }
-        pub fn founded_item_select_iter<'table>(
-            &'table self,
-        ) -> impl Iterator<Item = Result<FoundedItemSelect>> + 'table {
-            self.founded_item_select
-                .values()
-                .cloned()
-                .map(move |value| value.into_owned(&self))
-        }
-        pub fn geometric_set_select_iter<'table>(
-            &'table self,
-        ) -> impl Iterator<Item = Result<GeometricSetSelect>> + 'table {
-            self.geometric_set_select
-                .values()
-                .cloned()
-                .map(move |value| value.into_owned(&self))
-        }
-        pub fn hour_in_day_iter<'table>(
-            &'table self,
-        ) -> impl Iterator<Item = Result<HourInDay>> + 'table {
-            self.hour_in_day
-                .values()
-                .cloned()
-                .map(move |value| value.into_owned(&self))
-        }
-        pub fn identifier_iter<'table>(
-            &'table self,
-        ) -> impl Iterator<Item = Result<Identifier>> + 'table {
-            self.identifier
-                .values()
-                .cloned()
-                .map(move |value| value.into_owned(&self))
-        }
-        pub fn label_iter<'table>(&'table self) -> impl Iterator<Item = Result<Label>> + 'table {
-            self.label
-                .values()
-                .cloned()
-                .map(move |value| value.into_owned(&self))
-        }
-        pub fn length_measure_iter<'table>(
-            &'table self,
-        ) -> impl Iterator<Item = Result<LengthMeasure>> + 'table {
-            self.length_measure
-                .values()
-                .cloned()
-                .map(move |value| value.into_owned(&self))
-        }
-        pub fn list_of_reversible_topology_item_iter<'table>(
-            &'table self,
-        ) -> impl Iterator<Item = Result<ListOfReversibleTopologyItem>> + 'table {
-            self.list_of_reversible_topology_item
-                .values()
-                .cloned()
-                .map(move |value| value.into_owned(&self))
-        }
-        pub fn mass_measure_iter<'table>(
-            &'table self,
-        ) -> impl Iterator<Item = Result<MassMeasure>> + 'table {
-            self.mass_measure
-                .values()
-                .cloned()
-                .map(move |value| value.into_owned(&self))
-        }
-        pub fn measure_value_iter<'table>(
-            &'table self,
-        ) -> impl Iterator<Item = Result<MeasureValue>> + 'table {
-            self.measure_value
-                .values()
-                .cloned()
-                .map(move |value| value.into_owned(&self))
-        }
-        pub fn minute_in_hour_iter<'table>(
-            &'table self,
-        ) -> impl Iterator<Item = Result<MinuteInHour>> + 'table {
-            self.minute_in_hour
-                .values()
-                .cloned()
-                .map(move |value| value.into_owned(&self))
-        }
-        pub fn month_in_year_number_iter<'table>(
-            &'table self,
-        ) -> impl Iterator<Item = Result<MonthInYearNumber>> + 'table {
-            self.month_in_year_number
-                .values()
-                .cloned()
-                .map(move |value| value.into_owned(&self))
-        }
-        pub fn parameter_value_iter<'table>(
-            &'table self,
-        ) -> impl Iterator<Item = Result<ParameterValue>> + 'table {
-            self.parameter_value
-                .values()
-                .cloned()
-                .map(move |value| value.into_owned(&self))
-        }
-        pub fn pcurve_or_surface_iter<'table>(
-            &'table self,
-        ) -> impl Iterator<Item = Result<PcurveOrSurface>> + 'table {
-            self.pcurve_or_surface
-                .values()
-                .cloned()
-                .map(move |value| value.into_owned(&self))
-        }
-        pub fn person_organization_item_iter<'table>(
-            &'table self,
-        ) -> impl Iterator<Item = Result<PersonOrganizationItem>> + 'table {
-            self.person_organization_item
-                .values()
-                .cloned()
-                .map(move |value| value.into_owned(&self))
-        }
-        pub fn person_organization_select_iter<'table>(
-            &'table self,
-        ) -> impl Iterator<Item = Result<PersonOrganizationSelect>> + 'table {
-            self.person_organization_select
-                .values()
-                .cloned()
-                .map(move |value| value.into_owned(&self))
-        }
-        pub fn plane_angle_measure_iter<'table>(
-            &'table self,
-        ) -> impl Iterator<Item = Result<PlaneAngleMeasure>> + 'table {
-            self.plane_angle_measure
-                .values()
-                .cloned()
-                .map(move |value| value.into_owned(&self))
-        }
-        pub fn positive_length_measure_iter<'table>(
-            &'table self,
-        ) -> impl Iterator<Item = Result<PositiveLengthMeasure>> + 'table {
-            self.positive_length_measure
-                .values()
-                .cloned()
-                .map(move |value| value.into_owned(&self))
-        }
-        pub fn positive_plane_angle_measure_iter<'table>(
-            &'table self,
-        ) -> impl Iterator<Item = Result<PositivePlaneAngleMeasure>> + 'table {
-            self.positive_plane_angle_measure
-                .values()
-                .cloned()
-                .map(move |value| value.into_owned(&self))
-        }
-        pub fn reversible_topology_iter<'table>(
-            &'table self,
-        ) -> impl Iterator<Item = Result<ReversibleTopology>> + 'table {
-            self.reversible_topology
-                .values()
-                .cloned()
-                .map(move |value| value.into_owned(&self))
-        }
-        pub fn reversible_topology_item_iter<'table>(
-            &'table self,
-        ) -> impl Iterator<Item = Result<ReversibleTopologyItem>> + 'table {
-            self.reversible_topology_item
-                .values()
-                .cloned()
-                .map(move |value| value.into_owned(&self))
-        }
-        pub fn second_in_minute_iter<'table>(
-            &'table self,
-        ) -> impl Iterator<Item = Result<SecondInMinute>> + 'table {
-            self.second_in_minute
-                .values()
-                .cloned()
-                .map(move |value| value.into_owned(&self))
-        }
-        pub fn set_of_reversible_topology_item_iter<'table>(
-            &'table self,
-        ) -> impl Iterator<Item = Result<SetOfReversibleTopologyItem>> + 'table {
-            self.set_of_reversible_topology_item
-                .values()
-                .cloned()
-                .map(move |value| value.into_owned(&self))
-        }
-        pub fn shape_definition_iter<'table>(
-            &'table self,
-        ) -> impl Iterator<Item = Result<ShapeDefinition>> + 'table {
-            self.shape_definition
-                .values()
-                .cloned()
-                .map(move |value| value.into_owned(&self))
-        }
-        pub fn shell_iter<'table>(&'table self) -> impl Iterator<Item = Result<Shell>> + 'table {
-            self.shell
-                .values()
-                .cloned()
-                .map(move |value| value.into_owned(&self))
-        }
-        pub fn solid_angle_measure_iter<'table>(
-            &'table self,
-        ) -> impl Iterator<Item = Result<SolidAngleMeasure>> + 'table {
-            self.solid_angle_measure
-                .values()
-                .cloned()
-                .map(move |value| value.into_owned(&self))
-        }
-        pub fn specified_item_iter<'table>(
-            &'table self,
-        ) -> impl Iterator<Item = Result<SpecifiedItem>> + 'table {
-            self.specified_item
-                .values()
-                .cloned()
-                .map(move |value| value.into_owned(&self))
-        }
-        pub fn start_request_item_iter<'table>(
-            &'table self,
-        ) -> impl Iterator<Item = Result<StartRequestItem>> + 'table {
-            self.start_request_item
-                .values()
-                .cloned()
-                .map(move |value| value.into_owned(&self))
-        }
-        pub fn supported_item_iter<'table>(
-            &'table self,
-        ) -> impl Iterator<Item = Result<SupportedItem>> + 'table {
-            self.supported_item
-                .values()
-                .cloned()
-                .map(move |value| value.into_owned(&self))
-        }
-        pub fn surface_model_iter<'table>(
-            &'table self,
-        ) -> impl Iterator<Item = Result<SurfaceModel>> + 'table {
-            self.surface_model
-                .values()
-                .cloned()
-                .map(move |value| value.into_owned(&self))
-        }
-        pub fn text_iter<'table>(&'table self) -> impl Iterator<Item = Result<Text>> + 'table {
-            self.text
-                .values()
-                .cloned()
-                .map(move |value| value.into_owned(&self))
-        }
-        pub fn transformation_iter<'table>(
-            &'table self,
-        ) -> impl Iterator<Item = Result<Transformation>> + 'table {
-            self.transformation
-                .values()
-                .cloned()
-                .map(move |value| value.into_owned(&self))
-        }
-        pub fn trimming_select_iter<'table>(
-            &'table self,
-        ) -> impl Iterator<Item = Result<TrimmingSelect>> + 'table {
-            self.trimming_select
-                .values()
-                .cloned()
-                .map(move |value| value.into_owned(&self))
-        }
-        pub fn unit_iter<'table>(&'table self) -> impl Iterator<Item = Result<Unit>> + 'table {
-            self.unit
-                .values()
-                .cloned()
-                .map(move |value| value.into_owned(&self))
-        }
-        pub fn vector_or_direction_iter<'table>(
-            &'table self,
-        ) -> impl Iterator<Item = Result<VectorOrDirection>> + 'table {
-            self.vector_or_direction
-                .values()
-                .cloned()
-                .map(move |value| value.into_owned(&self))
-        }
-        pub fn volume_measure_iter<'table>(
-            &'table self,
-        ) -> impl Iterator<Item = Result<VolumeMeasure>> + 'table {
-            self.volume_measure
-                .values()
-                .cloned()
-                .map(move |value| value.into_owned(&self))
-        }
-        pub fn week_in_year_number_iter<'table>(
-            &'table self,
-        ) -> impl Iterator<Item = Result<WeekInYearNumber>> + 'table {
-            self.week_in_year_number
-                .values()
-                .cloned()
-                .map(move |value| value.into_owned(&self))
-        }
-        pub fn wireframe_model_iter<'table>(
-            &'table self,
-        ) -> impl Iterator<Item = Result<WireframeModel>> + 'table {
-            self.wireframe_model
-                .values()
-                .cloned()
-                .map(move |value| value.into_owned(&self))
-        }
-        pub fn work_item_iter<'table>(
-            &'table self,
-        ) -> impl Iterator<Item = Result<WorkItem>> + 'table {
-            self.work_item
-                .values()
-                .cloned()
-                .map(move |value| value.into_owned(&self))
-        }
-        pub fn year_number_iter<'table>(
-            &'table self,
-        ) -> impl Iterator<Item = Result<YearNumber>> + 'table {
-            self.year_number
-                .values()
-                .cloned()
-                .map(move |value| value.into_owned(&self))
-=======
         pub fn action_holders(&self) -> &HashMap<u64, as_holder!(Action)> {
             &self.action
         }
@@ -3789,16 +1322,204 @@
         pub fn wire_shell_holders(&self) -> &HashMap<u64, as_holder!(WireShell)> {
             &self.wire_shell
         }
+        pub fn approved_item_holders(&self) -> &HashMap<u64, as_holder!(ApprovedItem)> {
+            &self.approved_item
+        }
+        pub fn area_measure_holders(&self) -> &HashMap<u64, as_holder!(AreaMeasure)> {
+            &self.area_measure
+        }
+        pub fn axis2_placement_holders(&self) -> &HashMap<u64, as_holder!(Axis2Placement)> {
+            &self.axis2_placement
+        }
+        pub fn boolean_operand_holders(&self) -> &HashMap<u64, as_holder!(BooleanOperand)> {
+            &self.boolean_operand
+        }
+        pub fn certified_item_holders(&self) -> &HashMap<u64, as_holder!(CertifiedItem)> {
+            &self.certified_item
+        }
+        pub fn change_request_item_holders(&self) -> &HashMap<u64, as_holder!(ChangeRequestItem)> {
+            &self.change_request_item
+        }
+        pub fn characterized_definition_holders(
+            &self,
+        ) -> &HashMap<u64, as_holder!(CharacterizedDefinition)> {
+            &self.characterized_definition
+        }
+        pub fn characterized_product_definition_holders(
+            &self,
+        ) -> &HashMap<u64, as_holder!(CharacterizedProductDefinition)> {
+            &self.characterized_product_definition
+        }
+        pub fn classified_item_holders(&self) -> &HashMap<u64, as_holder!(ClassifiedItem)> {
+            &self.classified_item
+        }
+        pub fn context_dependent_measure_holders(
+            &self,
+        ) -> &HashMap<u64, as_holder!(ContextDependentMeasure)> {
+            &self.context_dependent_measure
+        }
+        pub fn contracted_item_holders(&self) -> &HashMap<u64, as_holder!(ContractedItem)> {
+            &self.contracted_item
+        }
+        pub fn count_measure_holders(&self) -> &HashMap<u64, as_holder!(CountMeasure)> {
+            &self.count_measure
+        }
+        pub fn curve_on_surface_holders(&self) -> &HashMap<u64, as_holder!(CurveOnSurface)> {
+            &self.curve_on_surface
+        }
+        pub fn date_time_item_holders(&self) -> &HashMap<u64, as_holder!(DateTimeItem)> {
+            &self.date_time_item
+        }
+        pub fn date_time_select_holders(&self) -> &HashMap<u64, as_holder!(DateTimeSelect)> {
+            &self.date_time_select
+        }
+        pub fn day_in_month_number_holders(&self) -> &HashMap<u64, as_holder!(DayInMonthNumber)> {
+            &self.day_in_month_number
+        }
+        pub fn day_in_week_number_holders(&self) -> &HashMap<u64, as_holder!(DayInWeekNumber)> {
+            &self.day_in_week_number
+        }
+        pub fn day_in_year_number_holders(&self) -> &HashMap<u64, as_holder!(DayInYearNumber)> {
+            &self.day_in_year_number
+        }
+        pub fn descriptive_measure_holders(&self) -> &HashMap<u64, as_holder!(DescriptiveMeasure)> {
+            &self.descriptive_measure
+        }
+        pub fn dimension_count_holders(&self) -> &HashMap<u64, as_holder!(DimensionCount)> {
+            &self.dimension_count
+        }
+        pub fn founded_item_select_holders(&self) -> &HashMap<u64, as_holder!(FoundedItemSelect)> {
+            &self.founded_item_select
+        }
+        pub fn geometric_set_select_holders(
+            &self,
+        ) -> &HashMap<u64, as_holder!(GeometricSetSelect)> {
+            &self.geometric_set_select
+        }
+        pub fn hour_in_day_holders(&self) -> &HashMap<u64, as_holder!(HourInDay)> {
+            &self.hour_in_day
+        }
+        pub fn identifier_holders(&self) -> &HashMap<u64, as_holder!(Identifier)> {
+            &self.identifier
+        }
+        pub fn label_holders(&self) -> &HashMap<u64, as_holder!(Label)> {
+            &self.label
+        }
+        pub fn length_measure_holders(&self) -> &HashMap<u64, as_holder!(LengthMeasure)> {
+            &self.length_measure
+        }
         pub fn list_of_reversible_topology_item_holders(
             &self,
         ) -> &HashMap<u64, as_holder!(ListOfReversibleTopologyItem)> {
             &self.list_of_reversible_topology_item
         }
+        pub fn mass_measure_holders(&self) -> &HashMap<u64, as_holder!(MassMeasure)> {
+            &self.mass_measure
+        }
+        pub fn measure_value_holders(&self) -> &HashMap<u64, as_holder!(MeasureValue)> {
+            &self.measure_value
+        }
+        pub fn minute_in_hour_holders(&self) -> &HashMap<u64, as_holder!(MinuteInHour)> {
+            &self.minute_in_hour
+        }
+        pub fn month_in_year_number_holders(&self) -> &HashMap<u64, as_holder!(MonthInYearNumber)> {
+            &self.month_in_year_number
+        }
+        pub fn parameter_value_holders(&self) -> &HashMap<u64, as_holder!(ParameterValue)> {
+            &self.parameter_value
+        }
+        pub fn pcurve_or_surface_holders(&self) -> &HashMap<u64, as_holder!(PcurveOrSurface)> {
+            &self.pcurve_or_surface
+        }
+        pub fn person_organization_item_holders(
+            &self,
+        ) -> &HashMap<u64, as_holder!(PersonOrganizationItem)> {
+            &self.person_organization_item
+        }
+        pub fn person_organization_select_holders(
+            &self,
+        ) -> &HashMap<u64, as_holder!(PersonOrganizationSelect)> {
+            &self.person_organization_select
+        }
+        pub fn plane_angle_measure_holders(&self) -> &HashMap<u64, as_holder!(PlaneAngleMeasure)> {
+            &self.plane_angle_measure
+        }
+        pub fn positive_length_measure_holders(
+            &self,
+        ) -> &HashMap<u64, as_holder!(PositiveLengthMeasure)> {
+            &self.positive_length_measure
+        }
+        pub fn positive_plane_angle_measure_holders(
+            &self,
+        ) -> &HashMap<u64, as_holder!(PositivePlaneAngleMeasure)> {
+            &self.positive_plane_angle_measure
+        }
+        pub fn reversible_topology_holders(&self) -> &HashMap<u64, as_holder!(ReversibleTopology)> {
+            &self.reversible_topology
+        }
+        pub fn reversible_topology_item_holders(
+            &self,
+        ) -> &HashMap<u64, as_holder!(ReversibleTopologyItem)> {
+            &self.reversible_topology_item
+        }
+        pub fn second_in_minute_holders(&self) -> &HashMap<u64, as_holder!(SecondInMinute)> {
+            &self.second_in_minute
+        }
         pub fn set_of_reversible_topology_item_holders(
             &self,
         ) -> &HashMap<u64, as_holder!(SetOfReversibleTopologyItem)> {
             &self.set_of_reversible_topology_item
->>>>>>> ef72a979
+        }
+        pub fn shape_definition_holders(&self) -> &HashMap<u64, as_holder!(ShapeDefinition)> {
+            &self.shape_definition
+        }
+        pub fn shell_holders(&self) -> &HashMap<u64, as_holder!(Shell)> {
+            &self.shell
+        }
+        pub fn solid_angle_measure_holders(&self) -> &HashMap<u64, as_holder!(SolidAngleMeasure)> {
+            &self.solid_angle_measure
+        }
+        pub fn specified_item_holders(&self) -> &HashMap<u64, as_holder!(SpecifiedItem)> {
+            &self.specified_item
+        }
+        pub fn start_request_item_holders(&self) -> &HashMap<u64, as_holder!(StartRequestItem)> {
+            &self.start_request_item
+        }
+        pub fn supported_item_holders(&self) -> &HashMap<u64, as_holder!(SupportedItem)> {
+            &self.supported_item
+        }
+        pub fn surface_model_holders(&self) -> &HashMap<u64, as_holder!(SurfaceModel)> {
+            &self.surface_model
+        }
+        pub fn text_holders(&self) -> &HashMap<u64, as_holder!(Text)> {
+            &self.text
+        }
+        pub fn transformation_holders(&self) -> &HashMap<u64, as_holder!(Transformation)> {
+            &self.transformation
+        }
+        pub fn trimming_select_holders(&self) -> &HashMap<u64, as_holder!(TrimmingSelect)> {
+            &self.trimming_select
+        }
+        pub fn unit_holders(&self) -> &HashMap<u64, as_holder!(Unit)> {
+            &self.unit
+        }
+        pub fn vector_or_direction_holders(&self) -> &HashMap<u64, as_holder!(VectorOrDirection)> {
+            &self.vector_or_direction
+        }
+        pub fn volume_measure_holders(&self) -> &HashMap<u64, as_holder!(VolumeMeasure)> {
+            &self.volume_measure
+        }
+        pub fn week_in_year_number_holders(&self) -> &HashMap<u64, as_holder!(WeekInYearNumber)> {
+            &self.week_in_year_number
+        }
+        pub fn wireframe_model_holders(&self) -> &HashMap<u64, as_holder!(WireframeModel)> {
+            &self.wireframe_model
+        }
+        pub fn work_item_holders(&self) -> &HashMap<u64, as_holder!(WorkItem)> {
+            &self.work_item
+        }
+        pub fn year_number_holders(&self) -> &HashMap<u64, as_holder!(YearNumber)> {
+            &self.year_number
         }
     }
     #[derive(Debug, Clone, PartialEq, :: serde :: Deserialize)]
