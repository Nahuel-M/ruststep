--- conflicted
+++ resolved
@@ -163,14 +163,9 @@
             #[holder(field = #field_name)]
             #[holder(generate_deserialize)]
             pub struct #name {
-<<<<<<< HEAD
+                #attr_macro
                 #(#supertype_attributes,)*
                 #(#attributes,)*
-=======
-                #attr_macro
-                #(#supertype_attributes),*
-                #(#attributes),*
->>>>>>> 76a66d44
             }
         });
 
