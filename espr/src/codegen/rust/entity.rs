--- conflicted
+++ resolved
@@ -136,7 +136,6 @@
         }
     }
 
-<<<<<<< HEAD
     fn generate_asref_from_any(&self, tokens: &mut TokenStream) {
         let any = self.any_ident();
         let name = self.name_ident();
@@ -185,11 +184,7 @@
         });
     }
 
-    fn supertype_attributes(&self) -> Vec<TokenStream> {
-        let single_supertype = self.supertypes.len() == 1;
-=======
     fn supertype_fields(&self) -> Vec<Field> {
->>>>>>> 5861c352
         self.supertypes
             .iter()
             .map(|ty| {
