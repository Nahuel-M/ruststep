<<<<<<< HEAD
use super::{combinator::RawParseResult, reserved::is_reserved, };
=======
use super::{combinator::RawParseResult, reserved::is_reserved};
>>>>>>> 6d6eefa8
use nom::{branch::*, character::complete::*, multi::*, sequence::*, Parser};

/// 128 letter = `a` | `b` | `c` | `d` | `e` | `f` | `g` | `h` | `i` | `j` | `k` | `l` |`m` | `n` | `o` | `p` | `q` | `r` | `s` | `t` | `u` | `v` | `w` | `x` |`y` | `z` .
pub fn letter(input: &str) -> RawParseResult<char> {
    satisfy(|c| matches!(c, 'A'..='Z' | 'a'..='z')).parse(input)
}

/// 124 digit = `0` | `1` | `2` | `3` | `4` | `5` | `6` | `7` | `8` | `9` .
pub fn digit(input: &str) -> RawParseResult<char> {
    satisfy(|c| matches!(c, '0'..='9')).parse(input)
}

/// 127 hex_digit = [digit] | `a` | `b` | `c` | `d` | `e` | `f` .
pub fn hex_digit(input: &str) -> RawParseResult<u8> {
    let hex_letter = satisfy(|c| matches!(c, 'A'..='Z' | 'a'..='f'));
    alt((digit, hex_letter))
        .map(|c| c.to_digit(16).unwrap() as u8)
        .parse(input)
}

/// 136 octet = [hex_digit] [hex_digit] .
pub fn octet(input: &str) -> RawParseResult<u8> {
    tuple((hex_digit, hex_digit))
        .map(|(u, l)| {
            assert!(u < 16);
            assert!(l < 16);
            u * 16 + l
        })
        .parse(input)
}

/// 126 encoded_character = [octet] [octet] [octet] [octet] .
pub fn encoded_character(input: &str) -> RawParseResult<[u8; 4]> {
    tuple((octet, octet, octet, octet))
        .map(|(a, b, c, d)| [a, b, c, d])
        .parse(input)
}

/// 140 encoded_string_literal = `"` [encoded_character] { [encoded_character] } `"` .
pub fn encoded_string_literal(input: &str) -> RawParseResult<String> {
    tuple((char('"'), many1(encoded_character), char('"')))
        .map(|(_openq, chars, _closeq)| {
            let raw_chars: Vec<u8> = chars.iter().map(|c| c.iter()).flatten().cloned().collect();
            String::from_utf8(raw_chars).expect("non UTF8 input")
        })
        .parse(input)
}

/// 144 simple_string_literal = \q { ( \q \q ) | not_quote | \s | \x9 | \xA | \xD } \q .
pub fn simple_string_literal(input: &str) -> RawParseResult<String> {
    tuple((char('\''), many0(none_of("'")), char('\'')))
        .map(|(_open, chars, _close)| chars.into_iter().collect())
        .parse(input)
}

/// 143 simple_id = [letter] { [letter] | [digit] | `_` } .
/// According to the standard, identifiers cannot be reserved keywords.
pub fn simple_id(input: &str) -> RawParseResult<String> {
    if let Ok((input, id)) = tuple((letter, many0(alt((letter, digit, char('_'))))))
<<<<<<< HEAD
        .map(|(head, tail)| {
            format!("{}{}", head, tail.into_iter().collect::<String>())
        })
        .parse(input)
    {
        if is_reserved(id.as_str()) {
            Err(nom::Err::Error(nom::error::VerboseError { errors: Vec::new()}))
=======
        .map(|(head, tail)| format!("{}{}", head, tail.into_iter().collect::<String>()))
        .parse(input)
    {
        if is_reserved(id.as_str()) {
            Err(nom::Err::Error(nom::error::VerboseError {
                errors: Vec::new(),
            }))
>>>>>>> 6d6eefa8
        } else {
            Ok((input, id))
        }
    } else {
<<<<<<< HEAD
        Err(nom::Err::Error(nom::error::VerboseError { errors: Vec::new()}))
=======
        Err(nom::Err::Error(nom::error::VerboseError {
            errors: Vec::new(),
        }))
>>>>>>> 6d6eefa8
    }
}

#[cfg(test)]
mod tests {
    use nom::Finish;

    #[test]
    fn letter() {
        let (residual, l) = super::letter("h").finish().unwrap();
        assert_eq!(l, 'h');
        assert_eq!(residual, "");

        let (residual, l) = super::letter("abc").finish().unwrap();
        assert_eq!(l, 'a');
        assert_eq!(residual, "bc");

        let (residual, l) = super::letter("H").finish().unwrap();
        assert_eq!(l, 'H');
        assert_eq!(residual, "");

        let (residual, l) = super::letter("Hi").finish().unwrap();
        assert_eq!(l, 'H');
        assert_eq!(residual, "i");

        // Number is not allowed
        assert!(super::letter("2").finish().is_err());

        // Symbols are not allowed
        assert!(super::letter("\\").finish().is_err());
    }

    #[test]
    fn digit() {
        let (residual, l) = super::digit("123").finish().unwrap();
        assert_eq!(l, '1');
        assert_eq!(residual, "23");

        // Alphabets are not allowed
        assert!(super::digit("h").finish().is_err());
    }

    #[test]
    fn hex_digit() {
        let (residual, l) = super::hex_digit("a23").finish().unwrap();
        assert_eq!(l, 10);
        assert_eq!(residual, "23");

        let (residual, l) = super::hex_digit("F23").finish().unwrap();
        assert_eq!(l, 15);
        assert_eq!(residual, "23");

        assert!(super::hex_digit("x").finish().is_err());
    }

    #[test]
    fn encoded_character() {
        let (residual, l) = super::encoded_character("a0b1c2d3").finish().unwrap();
        assert_eq!(l, [0xa0, 0xb1, 0xc2, 0xd3]);
        assert_eq!(residual, "");
    }

    #[test]
    fn simple_id_valid() {
        let (residual, id) = super::simple_id("h").finish().unwrap();
        assert_eq!(id, "h");
        assert_eq!(residual, "");

        let (residual, id) = super::simple_id("homhom").finish().unwrap();
        assert_eq!(id, "homhom");
        assert_eq!(residual, "");

        let (residual, id) = super::simple_id("homHom").finish().unwrap();
        assert_eq!(id, "homHom");
        assert_eq!(residual, "");

        let (residual, id) = super::simple_id("ho_mhom").finish().unwrap();
        assert_eq!(id, "ho_mhom");
        assert_eq!(residual, "");

        let (residual, id) = super::simple_id("h10o_1mh2om").finish().unwrap();
        assert_eq!(id, "h10o_1mh2om");
        assert_eq!(residual, "");
    }

    #[test]
    fn simple_id_invalid() {
        // `_` cannot use as first
        assert!(super::simple_id("_homhom").finish().is_err());
        // digit cannot use as first
        assert!(super::simple_id("1homhom").finish().is_err());
        // Empty is invalid
        assert!(super::simple_id("").finish().is_err());
        // IDs cannot consist of reserved keywords
        assert!(super::simple_id("end").finish().is_err());
        assert!(super::simple_id("end_entity").finish().is_err());
    }
}<|MERGE_RESOLUTION|>--- conflicted
+++ resolved
@@ -1,8 +1,4 @@
-<<<<<<< HEAD
-use super::{combinator::RawParseResult, reserved::is_reserved, };
-=======
 use super::{combinator::RawParseResult, reserved::is_reserved};
->>>>>>> 6d6eefa8
 use nom::{branch::*, character::complete::*, multi::*, sequence::*, Parser};
 
 /// 128 letter = `a` | `b` | `c` | `d` | `e` | `f` | `g` | `h` | `i` | `j` | `k` | `l` |`m` | `n` | `o` | `p` | `q` | `r` | `s` | `t` | `u` | `v` | `w` | `x` |`y` | `z` .
@@ -62,15 +58,6 @@
 /// According to the standard, identifiers cannot be reserved keywords.
 pub fn simple_id(input: &str) -> RawParseResult<String> {
     if let Ok((input, id)) = tuple((letter, many0(alt((letter, digit, char('_'))))))
-<<<<<<< HEAD
-        .map(|(head, tail)| {
-            format!("{}{}", head, tail.into_iter().collect::<String>())
-        })
-        .parse(input)
-    {
-        if is_reserved(id.as_str()) {
-            Err(nom::Err::Error(nom::error::VerboseError { errors: Vec::new()}))
-=======
         .map(|(head, tail)| format!("{}{}", head, tail.into_iter().collect::<String>()))
         .parse(input)
     {
@@ -78,18 +65,13 @@
             Err(nom::Err::Error(nom::error::VerboseError {
                 errors: Vec::new(),
             }))
->>>>>>> 6d6eefa8
         } else {
             Ok((input, id))
         }
     } else {
-<<<<<<< HEAD
-        Err(nom::Err::Error(nom::error::VerboseError { errors: Vec::new()}))
-=======
         Err(nom::Err::Error(nom::error::VerboseError {
             errors: Vec::new(),
         }))
->>>>>>> 6d6eefa8
     }
 }
 
